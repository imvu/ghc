<<<<<<< HEAD

TidyClash.hs:8:19: error:
    Found hole: _ :: w_0
    Where: ‘w_0’ is a rigid type variable bound by
                 the inferred type of bar :: w_ -> (w_, w_0 -> w_1)
                 at TidyClash.hs:9:1
    To use the inferred type, enable PartialTypeSignatures
    In the type signature for ‘bar’: w_ -> (w_, _ -> _)

TidyClash.hs:8:24: error:
    Found hole: _ :: w_1
    Where: ‘w_1’ is a rigid type variable bound by
                 the inferred type of bar :: w_ -> (w_, w_0 -> w_1)
                 at TidyClash.hs:9:1
    To use the inferred type, enable PartialTypeSignatures
    In the type signature for ‘bar’: w_ -> (w_, _ -> _)
=======

TidyClash.hs:8:19: error:
    Found type wildcard ‘_’ standing for ‘t’
    Where: ‘t’ is a rigid type variable bound by
               the inferred type of bar :: w_ -> (w_, t -> t1) at TidyClash.hs:9:1
    To use the inferred type, enable PartialTypeSignatures
    In the type signature for:
      bar :: w_ -> (w_, _ -> _)

TidyClash.hs:8:24: error:
    Found type wildcard ‘_’ standing for ‘t1’
    Where: ‘t1’ is a rigid type variable bound by
                the inferred type of bar :: w_ -> (w_, t -> t1) at TidyClash.hs:9:1
    To use the inferred type, enable PartialTypeSignatures
    In the type signature for:
      bar :: w_ -> (w_, _ -> _)
>>>>>>> 64dba511
<|MERGE_RESOLUTION|>--- conflicted
+++ resolved
@@ -1,35 +1,16 @@
-<<<<<<< HEAD
-
-TidyClash.hs:8:19: error:
-    Found hole: _ :: w_0
-    Where: ‘w_0’ is a rigid type variable bound by
-                 the inferred type of bar :: w_ -> (w_, w_0 -> w_1)
-                 at TidyClash.hs:9:1
-    To use the inferred type, enable PartialTypeSignatures
-    In the type signature for ‘bar’: w_ -> (w_, _ -> _)
-
-TidyClash.hs:8:24: error:
-    Found hole: _ :: w_1
-    Where: ‘w_1’ is a rigid type variable bound by
-                 the inferred type of bar :: w_ -> (w_, w_0 -> w_1)
-                 at TidyClash.hs:9:1
-    To use the inferred type, enable PartialTypeSignatures
-    In the type signature for ‘bar’: w_ -> (w_, _ -> _)
-=======
-
-TidyClash.hs:8:19: error:
-    Found type wildcard ‘_’ standing for ‘t’
-    Where: ‘t’ is a rigid type variable bound by
-               the inferred type of bar :: w_ -> (w_, t -> t1) at TidyClash.hs:9:1
-    To use the inferred type, enable PartialTypeSignatures
-    In the type signature for:
-      bar :: w_ -> (w_, _ -> _)
-
-TidyClash.hs:8:24: error:
-    Found type wildcard ‘_’ standing for ‘t1’
-    Where: ‘t1’ is a rigid type variable bound by
-                the inferred type of bar :: w_ -> (w_, t -> t1) at TidyClash.hs:9:1
-    To use the inferred type, enable PartialTypeSignatures
-    In the type signature for:
-      bar :: w_ -> (w_, _ -> _)
->>>>>>> 64dba511
+
+TidyClash.hs:8:19: error:
+    Found type wildcard ‘_’ standing for ‘t’
+    Where: ‘t’ is a rigid type variable bound by
+               the inferred type of bar :: w_ -> (w_, t -> t1) at TidyClash.hs:9:1
+    To use the inferred type, enable PartialTypeSignatures
+    In the type signature for:
+      bar :: w_ -> (w_, _ -> _)
+
+TidyClash.hs:8:24: error:
+    Found type wildcard ‘_’ standing for ‘t1’
+    Where: ‘t1’ is a rigid type variable bound by
+                the inferred type of bar :: w_ -> (w_, t -> t1) at TidyClash.hs:9:1
+    To use the inferred type, enable PartialTypeSignatures
+    In the type signature for:
+      bar :: w_ -> (w_, _ -> _)