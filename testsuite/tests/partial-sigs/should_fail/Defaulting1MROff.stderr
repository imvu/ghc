<<<<<<< HEAD

Defaulting1MROff.hs:6:1: error:
    No instance for (Num w_)
    When checking that ‘alpha’ has the inferred type
      alpha :: forall w_0. w_0
    Probable cause: the inferred type is ambiguous
=======

Defaulting1MROff.hs:6:1: error:
    No instance for (Num t)
    When checking that ‘alpha’ has the inferred type
      alpha :: forall t. t
    Probable cause: the inferred type is ambiguous
>>>>>>> 64dba511
<|MERGE_RESOLUTION|>--- conflicted
+++ resolved
@@ -1,15 +1,6 @@
-<<<<<<< HEAD
-
-Defaulting1MROff.hs:6:1: error:
-    No instance for (Num w_)
-    When checking that ‘alpha’ has the inferred type
-      alpha :: forall w_0. w_0
-    Probable cause: the inferred type is ambiguous
-=======
-
-Defaulting1MROff.hs:6:1: error:
-    No instance for (Num t)
-    When checking that ‘alpha’ has the inferred type
-      alpha :: forall t. t
-    Probable cause: the inferred type is ambiguous
->>>>>>> 64dba511
+
+Defaulting1MROff.hs:6:1: error:
+    No instance for (Num t)
+    When checking that ‘alpha’ has the inferred type
+      alpha :: forall t. t
+    Probable cause: the inferred type is ambiguous