--- conflicted
+++ resolved
@@ -44,11 +44,7 @@
         ArrowCtxt(NoArrowCtxt), newArrowScope, escapeArrowScope,
 
         -- Canonical constraints
-<<<<<<< HEAD
-        Xi, Ct(..), Cts, emptyCts, andCts, andManyCts, dropDerivedWC,
-=======
         Xi, Ct(..), Cts, emptyCts, andCts, andManyCts, pprCts,
->>>>>>> 8e66365b
         singleCt, listToCts, ctsElts, consCts, snocCts, extendCtsList,
         isEmptyCts, isCTyEqCan, isCFunEqCan,
         isCDictCan_Maybe, isCFunEqCan_maybe,
@@ -77,14 +73,10 @@
         CtEvidence(..),
         mkGivenLoc,
         isWanted, isGiven, isDerived,
-<<<<<<< HEAD
-        eqCanRewrite, canRewriteOrSame,
 
         -- Constraint solver plugins
         TcPlugin(..), TcPluginResult(..), TcPluginSolver,
         TcPluginM, runTcPluginM, unsafeTcPluginTcM,
-=======
->>>>>>> 8e66365b
 
         -- Pretty printing
         pprEvVarTheta, 
@@ -1017,10 +1009,7 @@
 
   | CTyEqCan {  -- tv ~ rhs
        -- Invariants:
-<<<<<<< HEAD
-=======
        --   * See Note [Applying the inert substitution] in TcFlatten
->>>>>>> 8e66365b
        --   * tv not in tvs(xi)   (occurs check)
        --   * If tv is a TauTv, then rhs has no foralls
        --       (this avoids substituting a forall for the tyvar in other types)
@@ -1052,13 +1041,9 @@
         --    *never* over-saturated (because if so
         --    we should have decomposed)
 
-<<<<<<< HEAD
-      cc_fsk    :: TcTyVar
-=======
       cc_fsk    :: TcTyVar  -- [Given]  always a FlatSkol skolem
                             -- [Wanted] always a FlatMetaTv unification variable
         -- See Note [The flattening story] in TcFlatten
->>>>>>> 8e66365b
     }
 
   | CNonCanonical {        -- See Note [NonCanonical Semantics]
@@ -1534,15 +1519,6 @@
 ctEvCoercion (CtWanted  { ctev_evar = v })  = mkTcCoVarCo v
 ctEvCoercion ctev@(CtDerived {}) = pprPanic "ctEvCoercion: derived constraint cannot have id"
                                       (ppr ctev)
-<<<<<<< HEAD
-
--- | Checks whether the evidence can be used to solve a goal with the given minimum depth
-ctEvCheckDepth :: SubGoalDepth -> CtEvidence -> Bool
-ctEvCheckDepth _      (CtGiven {})   = True -- Given evidence has infinite depth
-ctEvCheckDepth min ev@(CtWanted {})  = min <= ctLocDepth (ctEvLoc ev)
-ctEvCheckDepth _   ev@(CtDerived {}) = pprPanic "ctEvCheckDepth: cannot consider derived evidence" (ppr ev)
-=======
->>>>>>> 8e66365b
 
 ctEvId :: CtEvidence -> TcId
 ctEvId (CtWanted  { ctev_evar = ev }) = ev
@@ -1566,26 +1542,6 @@
 isDerived :: CtEvidence -> Bool
 isDerived (CtDerived {}) = True
 isDerived _              = False
-<<<<<<< HEAD
-
------------------------------------------
-eqCanRewrite :: TcTyVar -> CtEvidence -> CtEvidence -> Bool
--- Very important function!
--- See Note [canRewrite and canRewriteOrSame]
-eqCanRewrite _  (CtGiven {})   _              = True
-eqCanRewrite _  (CtWanted {})  (CtDerived {}) = True
-eqCanRewrite tv (CtWanted {})  (CtWanted {})  = not (isFmvTyVar tv) && isMetaTyVar tv
-eqCanRewrite _  (CtDerived {}) (CtDerived {}) = True  -- Derived can't solve wanted/given
-eqCanRewrite _ _ _ = False             -- No evidence for a derived, anyway
-
-canRewriteOrSame :: CtEvidence -> CtEvidence -> Bool
-canRewriteOrSame (CtGiven {})   _              = True
-canRewriteOrSame (CtWanted {})  (CtWanted {})  = True
-canRewriteOrSame (CtWanted {})  (CtDerived {}) = True
-canRewriteOrSame (CtDerived {}) (CtDerived {}) = True
-canRewriteOrSame _ _ = False
-=======
->>>>>>> 8e66365b
 \end{code}
 
 
