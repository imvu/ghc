--- conflicted
+++ resolved
@@ -502,22 +502,12 @@
 \begin{code}
 ---------------- Getting free tyvars -------------------------
 tyVarsOfCt :: Ct -> TcTyVarSet
-<<<<<<< HEAD
 tyVarsOfCt (CTyEqCan { cc_tyvar = tv, cc_rhs = xi })     = extendVarSet (tyVarsOfType xi) tv
 tyVarsOfCt (CFunEqCan { cc_tyargs = tys, cc_fsk = fsk }) = extendVarSet (tyVarsOfTypes tys) fsk
 tyVarsOfCt (CDictCan { cc_tyargs = tys }) 	         = tyVarsOfTypes tys
 tyVarsOfCt (CIrredEvCan { cc_ev = ev })                  = tyVarsOfType (ctEvPred ev)
 tyVarsOfCt (CHoleCan { cc_ev = ev })                     = tyVarsOfType (ctEvPred ev)
 tyVarsOfCt (CNonCanonical { cc_ev = ev })                = tyVarsOfType (ctEvPred ev)
-=======
--- NB: the
-tyVarsOfCt (CTyEqCan { cc_tyvar = tv, cc_rhs = xi })    = extendVarSet (tyVarsOfType xi) tv
-tyVarsOfCt (CFunEqCan { cc_tyargs = tys, cc_rhs = xi }) = tyVarsOfTypes (xi:tys)
-tyVarsOfCt (CDictCan { cc_tyargs = tys })               = tyVarsOfTypes tys
-tyVarsOfCt (CIrredEvCan { cc_ev = ev })                 = tyVarsOfType (ctEvPred ev)
-tyVarsOfCt (CHoleCan { cc_ev = ev })                    = tyVarsOfType (ctEvPred ev)
-tyVarsOfCt (CNonCanonical { cc_ev = ev })               = tyVarsOfType (ctEvPred ev)
->>>>>>> 2e4f3642
 
 tyVarsOfCts :: Cts -> TcTyVarSet
 tyVarsOfCts = foldrBag (unionVarSet . tyVarsOfCt) emptyVarSet
@@ -534,7 +524,7 @@
 tyVarsOfImplic (Implic { ic_skols = skols
                        , ic_given = givens, ic_wanted = wanted })
   = (tyVarsOfWC wanted `unionVarSet` tyVarsOfTypes (map evVarPred givens))
-    `delVarSetList` skols 
+    `delVarSetList` skols
 
 tyVarsOfBag :: (a -> TyVarSet) -> Bag a -> TyVarSet
 tyVarsOfBag tvs_of = foldrBag (unionVarSet . tvs_of) emptyVarSet
