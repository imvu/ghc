%
% (c) The University of Glasgow 2006
% (c) The GRASP/AQUA Project, Glasgow University, 1992-1998
%

TcMatches: Typecheck some @Matches@

\begin{code}
{-# OPTIONS_GHC -w #-}   -- debugging
module TcMatches ( tcMatchesFun, tcGRHSsPat, tcMatchesCase, tcMatchLambda,
		   TcMatchCtxt(..), TcStmtChecker,
		   tcStmts, tcStmtsAndThen, tcDoStmts, tcBody,
		   tcDoStmt, tcGuardStmt
       ) where

import {-# SOURCE #-}	TcExpr( tcSyntaxOp, tcInferRhoNC, tcInferRho, tcCheckId,
                                tcMonoExpr, tcMonoExprNC, tcPolyExpr )

import HsSyn
import BasicTypes
import TcRnMonad
import TcEnv
import TcPat
import TcMType
import TcType
import TcBinds
import TcUnify
import Name
import TysWiredIn
import Id
import TyCon
import TysPrim
<<<<<<< HEAD
import Coercion         ( mkSymCo )
=======
import Coercion		( isIdentityCoI, mkSymCoI )
>>>>>>> 246183c6
import Outputable
import Util
import SrcLoc
import FastString

-- Create chunkified tuple tybes for monad comprehensions
import MkCore

import Control.Monad

#include "HsVersions.h"
\end{code}

%************************************************************************
%*									*
\subsection{tcMatchesFun, tcMatchesCase}
%*									*
%************************************************************************

@tcMatchesFun@ typechecks a @[Match]@ list which occurs in a
@FunMonoBind@.  The second argument is the name of the function, which
is used in error messages.  It checks that all the equations have the
same number of arguments before using @tcMatches@ to do the work.

Note [Polymorphic expected type for tcMatchesFun]
~~~~~~~~~~~~~~~~~~~~~~~~~~~~~~~~~~~~~~~~~~~~~~~~~
tcMatchesFun may be given a *sigma* (polymorphic) type
so it must be prepared to use tcGen to skolemise it.
See Note [sig_tau may be polymorphic] in TcPat.

\begin{code}
tcMatchesFun :: Name -> Bool
	     -> MatchGroup Name
	     -> TcSigmaType			   -- Expected type of function
	     -> TcM (HsWrapper, MatchGroup TcId)   -- Returns type of body
tcMatchesFun fun_name inf matches exp_ty
  = do	{  -- Check that they all have the same no of arguments
	   -- Location is in the monad, set the caller so that 
	   -- any inter-equation error messages get some vaguely
	   -- sensible location.	Note: we have to do this odd
	   -- ann-grabbing, because we don't always have annotations in
	   -- hand when we call tcMatchesFun...
          traceTc "tcMatchesFun" (ppr fun_name $$ ppr exp_ty)
	; checkArgs fun_name matches

	; (wrap_gen, (wrap_fun, group)) 
            <- tcGen (FunSigCtxt fun_name) exp_ty $ \ _ exp_rho ->
	          -- Note [Polymorphic expected type for tcMatchesFun]
               matchFunTys herald arity exp_rho $ \ pat_tys rhs_ty -> 
	       tcMatches match_ctxt pat_tys rhs_ty matches 
        ; return (wrap_gen <.> wrap_fun, group) }
  where
    arity = matchGroupArity matches
    herald = ptext (sLit "The equation(s) for")
             <+> quotes (ppr fun_name) <+> ptext (sLit "have")
    match_ctxt = MC { mc_what = FunRhs fun_name inf, mc_body = tcBody }
\end{code}

@tcMatchesCase@ doesn't do the argument-count check because the
parser guarantees that each equation has exactly one argument.

\begin{code}
tcMatchesCase :: TcMatchCtxt		-- Case context
	      -> TcRhoType		-- Type of scrutinee
	      -> MatchGroup Name	-- The case alternatives
	      -> TcRhoType 		-- Type of whole case expressions
	      -> TcM (MatchGroup TcId)	-- Translated alternatives

tcMatchesCase ctxt scrut_ty matches res_ty
  | isEmptyMatchGroup matches   -- Allow empty case expressions
  = return (MatchGroup [] (mkFunTys [scrut_ty] res_ty)) 

  | otherwise
  = tcMatches ctxt [scrut_ty] res_ty matches

tcMatchLambda :: MatchGroup Name -> TcRhoType -> TcM (HsWrapper, MatchGroup TcId)
tcMatchLambda match res_ty 
  = matchFunTys herald n_pats res_ty  $ \ pat_tys rhs_ty ->
    tcMatches match_ctxt pat_tys rhs_ty match
  where
    n_pats = matchGroupArity match
    herald = sep [ ptext (sLit "The lambda expression")
	        	 <+> quotes (pprSetDepth (PartWay 1) $ 
                             pprMatches (LambdaExpr :: HsMatchContext Name) match),
			-- The pprSetDepth makes the abstraction print briefly
		ptext (sLit "has")]
    match_ctxt = MC { mc_what = LambdaExpr,
		      mc_body = tcBody }
\end{code}

@tcGRHSsPat@ typechecks @[GRHSs]@ that occur in a @PatMonoBind@.

\begin{code}
tcGRHSsPat :: GRHSs Name -> TcRhoType -> TcM (GRHSs TcId)
-- Used for pattern bindings
tcGRHSsPat grhss res_ty = tcGRHSs match_ctxt grhss res_ty
  where
    match_ctxt = MC { mc_what = PatBindRhs,
		      mc_body = tcBody }
\end{code}


\begin{code}
matchFunTys
  :: SDoc	-- See Note [Herald for matchExpecteFunTys] in TcUnify
  -> Arity
  -> TcRhoType
  -> ([TcSigmaType] -> TcRhoType -> TcM a)
  -> TcM (HsWrapper, a)

-- Written in CPS style for historical reasons; 
-- could probably be un-CPSd, like matchExpectedTyConApp

matchFunTys herald arity res_ty thing_inside
  = do	{ (coi, pat_tys, res_ty) <- matchExpectedFunTys herald arity res_ty
	; res <- thing_inside pat_tys res_ty
        ; return (coToHsWrapper (mkSymCo coi), res) }
\end{code}

%************************************************************************
%*									*
\subsection{tcMatch}
%*									*
%************************************************************************

\begin{code}
tcMatches :: TcMatchCtxt
	  -> [TcSigmaType] 	-- Expected pattern types
	  -> TcRhoType		-- Expected result-type of the Match.
	  -> MatchGroup Name
	  -> TcM (MatchGroup TcId)

data TcMatchCtxt 	-- c.f. TcStmtCtxt, also in this module
  = MC { mc_what :: HsMatchContext Name,	-- What kind of thing this is
    	 mc_body :: LHsExpr Name 		-- Type checker for a body of
                                                -- an alternative
		 -> TcRhoType
		 -> TcM (LHsExpr TcId) }	

tcMatches ctxt pat_tys rhs_ty (MatchGroup matches _)
  = ASSERT( not (null matches) )	-- Ensure that rhs_ty is filled in
    do	{ matches' <- mapM (tcMatch ctxt pat_tys rhs_ty) matches
	; return (MatchGroup matches' (mkFunTys pat_tys rhs_ty)) }

-------------
tcMatch :: TcMatchCtxt
	-> [TcSigmaType]	-- Expected pattern types
	-> TcRhoType	 	-- Expected result-type of the Match.
	-> LMatch Name
	-> TcM (LMatch TcId)

tcMatch ctxt pat_tys rhs_ty match 
  = wrapLocM (tc_match ctxt pat_tys rhs_ty) match
  where
    tc_match ctxt pat_tys rhs_ty match@(Match pats maybe_rhs_sig grhss)
      = add_match_ctxt match $
        do { (pats', grhss') <- tcPats (mc_what ctxt) pats pat_tys $
    			        tc_grhss ctxt maybe_rhs_sig grhss rhs_ty
	   ; return (Match pats' Nothing grhss') }

    tc_grhss ctxt Nothing grhss rhs_ty 
      = tcGRHSs ctxt grhss rhs_ty	-- No result signature

	-- Result type sigs are no longer supported
    tc_grhss _ (Just {}) _ _
      = panic "tc_ghrss"  	-- Rejected by renamer

	-- For (\x -> e), tcExpr has already said "In the expresssion \x->e"
	-- so we don't want to add "In the lambda abstraction \x->e"
    add_match_ctxt match thing_inside
	= case mc_what ctxt of
	    LambdaExpr -> thing_inside
	    m_ctxt     -> addErrCtxt (pprMatchInCtxt m_ctxt match) thing_inside

-------------
tcGRHSs :: TcMatchCtxt -> GRHSs Name -> TcRhoType
	-> TcM (GRHSs TcId)

-- Notice that we pass in the full res_ty, so that we get
-- good inference from simple things like
--	f = \(x::forall a.a->a) -> <stuff>
-- We used to force it to be a monotype when there was more than one guard
-- but we don't need to do that any more

tcGRHSs ctxt (GRHSs grhss binds) res_ty
  = do	{ (binds', grhss') <- tcLocalBinds binds $
			      mapM (wrapLocM (tcGRHS ctxt res_ty)) grhss

	; return (GRHSs grhss' binds') }

-------------
tcGRHS :: TcMatchCtxt -> TcRhoType -> GRHS Name -> TcM (GRHS TcId)

tcGRHS ctxt res_ty (GRHS guards rhs)
  = do  { (guards', rhs') <- tcStmtsAndThen stmt_ctxt tcGuardStmt guards res_ty $
			     mc_body ctxt rhs
	; return (GRHS guards' rhs') }
  where
    stmt_ctxt  = PatGuard (mc_what ctxt)
\end{code}


%************************************************************************
%*									*
\subsection{@tcDoStmts@ typechecks a {\em list} of do statements}
%*									*
%************************************************************************

\begin{code}
tcDoStmts :: HsStmtContext Name 
	  -> [LStmt Name]
	  -> TcRhoType
	  -> TcM (HsExpr TcId)		-- Returns a HsDo
tcDoStmts ListComp stmts res_ty
  = do	{ (coi, elt_ty) <- matchExpectedListTy res_ty
<<<<<<< HEAD
	; (stmts', body') <- tcStmts ListComp (tcLcStmt listTyCon) stmts 
				     elt_ty $
			     tcBody body
	; return $ mkHsWrapCo coi 
                     (HsDo ListComp stmts' body' (mkListTy elt_ty)) }
=======
        ; let list_ty = mkListTy elt_ty
	; stmts' <- tcStmts ListComp (tcLcStmt listTyCon) stmts elt_ty
	; return $ mkHsWrapCoI coi (HsDo ListComp stmts' list_ty) }
>>>>>>> 246183c6

tcDoStmts PArrComp stmts res_ty
  = do	{ (coi, elt_ty) <- matchExpectedPArrTy res_ty
<<<<<<< HEAD
	; (stmts', body') <- tcStmts PArrComp (tcLcStmt parrTyCon) stmts 
				     elt_ty $
			     tcBody body
	; return $ mkHsWrapCo coi 
                     (HsDo PArrComp stmts' body' (mkPArrTy elt_ty)) }
=======
        ; let parr_ty = mkPArrTy elt_ty
	; stmts' <- tcStmts PArrComp (tcLcStmt parrTyCon) stmts elt_ty
	; return $ mkHsWrapCoI coi (HsDo PArrComp stmts' parr_ty) }

tcDoStmts DoExpr stmts res_ty
  = do	{ stmts' <- tcStmts DoExpr tcDoStmt stmts res_ty
	; return (HsDo DoExpr stmts' res_ty) }
>>>>>>> 246183c6

tcDoStmts MDoExpr stmts res_ty
  = do  { stmts' <- tcStmts MDoExpr tcDoStmt stmts res_ty
        ; return (HsDo MDoExpr stmts' res_ty) }

tcDoStmts MonadComp stmts res_ty
  = do  { stmts' <- tcStmts MonadComp tcMcStmt stmts res_ty 
        ; return (HsDo MonadComp stmts' res_ty) }

tcDoStmts ctxt _ _ = pprPanic "tcDoStmts" (pprStmtContext ctxt)

tcBody :: LHsExpr Name -> TcRhoType -> TcM (LHsExpr TcId)
tcBody body res_ty
  = do	{ traceTc "tcBody" (ppr res_ty)
	; body' <- tcMonoExpr body res_ty
	; return body' 
        } 
\end{code}


%************************************************************************
%*									*
\subsection{tcStmts}
%*									*
%************************************************************************

\begin{code}
type TcStmtChecker
  =  forall thing. HsStmtContext Name
        	-> Stmt Name
		-> TcRhoType			-- Result type for comprehension
	      	-> (TcRhoType -> TcM thing)	-- Checker for what follows the stmt
              	-> TcM (Stmt TcId, thing)

tcStmts :: HsStmtContext Name
	-> TcStmtChecker	-- NB: higher-rank type
        -> [LStmt Name]
	-> TcRhoType
        -> TcM [LStmt TcId]
tcStmts ctxt stmt_chk stmts res_ty
  = do { (stmts', _) <- tcStmtsAndThen ctxt stmt_chk stmts res_ty $
                        const (return ())
       ; return stmts' }

tcStmtsAndThen :: HsStmtContext Name
	       -> TcStmtChecker	-- NB: higher-rank type
               -> [LStmt Name]
	       -> TcRhoType
	       -> (TcRhoType -> TcM thing)
               -> TcM ([LStmt TcId], thing)

-- Note the higher-rank type.  stmt_chk is applied at different
-- types in the equations for tcStmts

tcStmtsAndThen _ _ [] res_ty thing_inside
  = do	{ thing <- thing_inside res_ty
	; return ([], thing) }

-- LetStmts are handled uniformly, regardless of context
tcStmtsAndThen ctxt stmt_chk (L loc (LetStmt binds) : stmts) res_ty thing_inside
  = do	{ (binds', (stmts',thing)) <- tcLocalBinds binds $
				      tcStmtsAndThen ctxt stmt_chk stmts res_ty thing_inside
	; return (L loc (LetStmt binds') : stmts', thing) }

-- For the vanilla case, handle the location-setting part
tcStmtsAndThen ctxt stmt_chk (L loc stmt : stmts) res_ty thing_inside
  = do 	{ (stmt', (stmts', thing)) <- 
		setSrcSpan loc		 		    $
    		addErrCtxt (pprStmtInCtxt ctxt stmt)	    $
		stmt_chk ctxt stmt res_ty		    $ \ res_ty' ->
		popErrCtxt 				    $
		tcStmtsAndThen ctxt stmt_chk stmts res_ty'  $
		thing_inside
	; return (L loc stmt' : stmts', thing) }

---------------------------------------------------
--	        Pattern guards
---------------------------------------------------

tcGuardStmt :: TcStmtChecker
tcGuardStmt _ (ExprStmt guard _ _ _) res_ty thing_inside
  = do	{ guard' <- tcMonoExpr guard boolTy
	; thing  <- thing_inside res_ty
	; return (ExprStmt guard' noSyntaxExpr noSyntaxExpr boolTy, thing) }

tcGuardStmt ctxt (BindStmt pat rhs _ _) res_ty thing_inside
  = do	{ (rhs', rhs_ty) <- tcInferRhoNC rhs	-- Stmt has a context already
	; (pat', thing)  <- tcPat (StmtCtxt ctxt) pat rhs_ty $
                            thing_inside res_ty
	; return (BindStmt pat' rhs' noSyntaxExpr noSyntaxExpr, thing) }

tcGuardStmt _ stmt _ _
  = pprPanic "tcGuardStmt: unexpected Stmt" (ppr stmt)


---------------------------------------------------
--	     List comprehensions and PArrays
--	         (no rebindable syntax)
---------------------------------------------------

-- Dealt with separately, rather than by tcMcStmt, because
--   a) PArr isn't (yet) an instance of Monad, so the generality seems overkill
--   b) We have special desugaring rules for list comprehensions,
--      which avoid creating intermediate lists.  They in turn 
--      assume that the bind/return operations are the regular
--      polymorphic ones, and in particular don't have any
--      coercion matching stuff in them.  It's hard to avoid the
--      potential for non-trivial coercions in tcMcStmt

tcLcStmt :: TyCon	-- The list/Parray type constructor ([] or PArray)
	 -> TcStmtChecker

tcLcStmt _ _ (LastStmt body _) elt_ty thing_inside
  = do { body' <- tcMonoExprNC body elt_ty
       ; thing <- thing_inside (panic "tcLcStmt: thing_inside")
       ; return (LastStmt body' noSyntaxExpr, thing) }

-- A generator, pat <- rhs
tcLcStmt m_tc ctxt (BindStmt pat rhs _ _) elt_ty thing_inside
 = do	{ pat_ty <- newFlexiTyVarTy liftedTypeKind
        ; rhs'   <- tcMonoExpr rhs (mkTyConApp m_tc [pat_ty])
	; (pat', thing)  <- tcPat (StmtCtxt ctxt) pat pat_ty $
                            thing_inside elt_ty
	; return (BindStmt pat' rhs' noSyntaxExpr noSyntaxExpr, thing) }

-- A boolean guard
tcLcStmt _ _ (ExprStmt rhs _ _ _) elt_ty thing_inside
  = do	{ rhs'  <- tcMonoExpr rhs boolTy
	; thing <- thing_inside elt_ty
	; return (ExprStmt rhs' noSyntaxExpr noSyntaxExpr boolTy, thing) }

-- ParStmt: See notes with tcMcStmt
tcLcStmt m_tc ctxt (ParStmt bndr_stmts_s _ _ _) elt_ty thing_inside
  = do	{ (pairs', thing) <- loop bndr_stmts_s
	; return (ParStmt pairs' noSyntaxExpr noSyntaxExpr noSyntaxExpr, thing) }
  where
    -- loop :: [([LStmt Name], [Name])] -> TcM ([([LStmt TcId], [TcId])], thing)
    loop [] = do { thing <- thing_inside elt_ty
		 ; return ([], thing) }		-- matching in the branches

    loop ((stmts, names) : pairs)
      = do { (stmts', (ids, pairs', thing))
		<- tcStmtsAndThen ctxt (tcLcStmt m_tc) stmts elt_ty $ \ _elt_ty' ->
		   do { ids <- tcLookupLocalIds names
		      ; (pairs', thing) <- loop pairs
		      ; return (ids, pairs', thing) }
	   ; return ( (stmts', ids) : pairs', thing ) }

tcLcStmt m_tc ctxt (TransStmt { trS_form = form, trS_stmts = stmts
                              , trS_bndrs =  bindersMap
                              , trS_by = by, trS_using = using }) elt_ty thing_inside
  = do { let (bndr_names, n_bndr_names) = unzip bindersMap
             unused_ty = pprPanic "tcLcStmt: inner ty" (ppr bindersMap)
       	     -- The inner 'stmts' lack a LastStmt, so the element type
	     --  passed in to tcStmtsAndThen is never looked at
       ; (stmts', (bndr_ids, by'))
            <- tcStmtsAndThen (TransStmtCtxt ctxt) (tcLcStmt m_tc) stmts unused_ty $ \_ -> do
	       { by' <- case by of
                           Nothing -> return Nothing
                           Just e  -> do { e_ty <- tcInferRho e; return (Just e_ty) }
               ; bndr_ids <- tcLookupLocalIds bndr_names
               ; return (bndr_ids, by') }

       ; let m_app ty = mkTyConApp m_tc [ty]

       --------------- Typecheck the 'using' function -------------
       -- using :: ((a,b,c)->t) -> m (a,b,c) -> m (a,b,c)m      (ThenForm)
       --       :: ((a,b,c)->t) -> m (a,b,c) -> m (m (a,b,c)))  (GroupForm)

         -- n_app :: Type -> Type   -- Wraps a 'ty' into '[ty]' for GroupForm
       ; let n_app = case form of
                       ThenForm -> (\ty -> ty)
  		       _ 	-> m_app

             by_arrow :: Type -> Type     -- Wraps 'ty' to '(a->t) -> ty' if the By is present
             by_arrow = case by' of
                          Nothing       -> \ty -> ty
                          Just (_,e_ty) -> \ty -> (alphaTy `mkFunTy` e_ty) `mkFunTy` ty

             tup_ty        = mkBigCoreVarTupTy bndr_ids
             poly_arg_ty   = m_app alphaTy
	     poly_res_ty   = m_app (n_app alphaTy)
	     using_poly_ty = mkForAllTy alphaTyVar $ by_arrow $ 
                             poly_arg_ty `mkFunTy` poly_res_ty

       ; using' <- tcPolyExpr using using_poly_ty
       ; let final_using = fmap (HsWrap (WpTyApp tup_ty)) using' 

	     -- 'stmts' returns a result of type (m1_ty tuple_ty),
	     -- typically something like [(Int,Bool,Int)]
	     -- We don't know what tuple_ty is yet, so we use a variable
       ; let mk_n_bndr :: Name -> TcId -> TcId
             mk_n_bndr n_bndr_name bndr_id = mkLocalId n_bndr_name (n_app (idType bndr_id))

             -- Ensure that every old binder of type `b` is linked up with its
             -- new binder which should have type `n b`
	     -- See Note [GroupStmt binder map] in HsExpr
             n_bndr_ids  = zipWith mk_n_bndr n_bndr_names bndr_ids
             bindersMap' = bndr_ids `zip` n_bndr_ids

       -- Type check the thing in the environment with 
       -- these new binders and return the result
       ; thing <- tcExtendIdEnv n_bndr_ids (thing_inside elt_ty)

       ; return (emptyTransStmt { trS_stmts = stmts', trS_bndrs = bindersMap' 
                                , trS_by = fmap fst by', trS_using = final_using 
                                , trS_form = form }, thing) }
    
tcLcStmt _ _ stmt _ _
  = pprPanic "tcLcStmt: unexpected Stmt" (ppr stmt)


---------------------------------------------------
--	     Monad comprehensions 
--	  (supports rebindable syntax)
---------------------------------------------------

tcMcStmt :: TcStmtChecker

tcMcStmt _ (LastStmt body return_op) res_ty thing_inside
  = do  { a_ty       <- newFlexiTyVarTy liftedTypeKind
        ; return_op' <- tcSyntaxOp MCompOrigin return_op
                                   (a_ty `mkFunTy` res_ty)
        ; body'      <- tcMonoExprNC body a_ty
        ; thing      <- thing_inside (panic "tcMcStmt: thing_inside")
        ; return (LastStmt body' return_op', thing) } 

-- Generators for monad comprehensions ( pat <- rhs )
--
--   [ body | q <- gen ]  ->  gen :: m a
--                            q   ::   a
--

tcMcStmt ctxt (BindStmt pat rhs bind_op fail_op) res_ty thing_inside
 = do   { rhs_ty     <- newFlexiTyVarTy liftedTypeKind
        ; pat_ty     <- newFlexiTyVarTy liftedTypeKind
        ; new_res_ty <- newFlexiTyVarTy liftedTypeKind

	   -- (>>=) :: rhs_ty -> (pat_ty -> new_res_ty) -> res_ty
        ; bind_op'   <- tcSyntaxOp MCompOrigin bind_op 
                             (mkFunTys [rhs_ty, mkFunTy pat_ty new_res_ty] res_ty)

           -- If (but only if) the pattern can fail, typecheck the 'fail' operator
        ; fail_op' <- if isIrrefutableHsPat pat 
                      then return noSyntaxExpr
                      else tcSyntaxOp MCompOrigin fail_op (mkFunTy stringTy new_res_ty)

        ; rhs' <- tcMonoExprNC rhs rhs_ty
        ; (pat', thing) <- tcPat (StmtCtxt ctxt) pat pat_ty $
                           thing_inside new_res_ty

        ; return (BindStmt pat' rhs' bind_op' fail_op', thing) }

-- Boolean expressions.
--
--   [ body | stmts, expr ]  ->  expr :: m Bool
--
tcMcStmt _ (ExprStmt rhs then_op guard_op _) res_ty thing_inside
  = do	{ -- Deal with rebindable syntax:
          --    guard_op :: test_ty -> rhs_ty
          --    then_op  :: rhs_ty -> new_res_ty -> res_ty
          -- Where test_ty is, for example, Bool
          test_ty    <- newFlexiTyVarTy liftedTypeKind
        ; rhs_ty     <- newFlexiTyVarTy liftedTypeKind
        ; new_res_ty <- newFlexiTyVarTy liftedTypeKind
        ; rhs'       <- tcMonoExpr rhs test_ty
        ; guard_op'  <- tcSyntaxOp MCompOrigin guard_op
                                   (mkFunTy test_ty rhs_ty)
        ; then_op'   <- tcSyntaxOp MCompOrigin then_op
		                   (mkFunTys [rhs_ty, new_res_ty] res_ty)
	; thing      <- thing_inside new_res_ty
	; return (ExprStmt rhs' then_op' guard_op' rhs_ty, thing) }

-- Grouping statements
--
--   [ body | stmts, then group by e ]
--     ->  e :: t
--   [ body | stmts, then group by e using f ]
--     ->  e :: t
--         f :: forall a. (a -> t) -> m a -> m (m a)
--   [ body | stmts, then group using f ]
--     ->  f :: forall a. m a -> m (m a)

-- We type [ body | (stmts, group by e using f), ... ]
--     f <optional by> [ (a,b,c) | stmts ] >>= \(a,b,c) -> ...body....
--
-- We type the functions as follows:
--     f <optional by> :: m1 (a,b,c) -> m2 (a,b,c)		(ThenForm)
--     	 	       :: m1 (a,b,c) -> m2 (n (a,b,c))		(GroupForm)
--     (>>=) :: m2 (a,b,c)     -> ((a,b,c)   -> res) -> res	(ThenForm)
--           :: m2 (n (a,b,c)) -> (n (a,b,c) -> res) -> res	(GroupForm)
-- 
tcMcStmt ctxt (TransStmt { trS_stmts = stmts, trS_bndrs = bindersMap
                         , trS_by = by, trS_using = using, trS_form = form
                         , trS_ret = return_op, trS_bind = bind_op 
                         , trS_fmap = fmap_op }) res_ty thing_inside
  = do { let star_star_kind = liftedTypeKind `mkArrowKind` liftedTypeKind
       ; m1_ty   <- newFlexiTyVarTy star_star_kind
       ; m2_ty   <- newFlexiTyVarTy star_star_kind
       ; tup_ty  <- newFlexiTyVarTy liftedTypeKind
       ; by_e_ty <- newFlexiTyVarTy liftedTypeKind  -- The type of the 'by' expression (if any)

         -- n_app :: Type -> Type   -- Wraps a 'ty' into '(n ty)' for GroupForm
       ; n_app <- case form of
                    ThenForm -> return (\ty -> ty)
		    _ 	     -> do { n_ty <- newFlexiTyVarTy star_star_kind
                      	           ; return (n_ty `mkAppTy`) }
       ; let by_arrow :: Type -> Type     
             -- (by_arrow res) produces ((alpha->e_ty) -> res)     ('by' present)
             --                          or res                    ('by' absent) 
             by_arrow = case by of
                          Nothing -> \res -> res
                          Just {} -> \res -> (alphaTy `mkFunTy` by_e_ty) `mkFunTy` res

             poly_arg_ty  = m1_ty `mkAppTy` alphaTy
             using_arg_ty = m1_ty `mkAppTy` tup_ty
	     poly_res_ty  = m2_ty `mkAppTy` n_app alphaTy
	     using_res_ty = m2_ty `mkAppTy` n_app tup_ty
	     using_poly_ty = mkForAllTy alphaTyVar $ by_arrow $ 
                             poly_arg_ty `mkFunTy` poly_res_ty

	     -- 'stmts' returns a result of type (m1_ty tuple_ty),
	     -- typically something like [(Int,Bool,Int)]
	     -- We don't know what tuple_ty is yet, so we use a variable
       ; let (bndr_names, n_bndr_names) = unzip bindersMap
       ; (stmts', (bndr_ids, by', return_op')) <-
            tcStmtsAndThen (TransStmtCtxt ctxt) tcMcStmt stmts using_arg_ty $ \res_ty' -> do
	        { by' <- case by of
                           Nothing -> return Nothing
                           Just e  -> do { e' <- tcMonoExpr e by_e_ty; return (Just e') }

                -- Find the Ids (and hence types) of all old binders
                ; bndr_ids <- tcLookupLocalIds bndr_names

                -- 'return' is only used for the binders, so we know its type.
                --   return :: (a,b,c,..) -> m (a,b,c,..)
                ; return_op' <- tcSyntaxOp MCompOrigin return_op $ 
                                (mkBigCoreVarTupTy bndr_ids) `mkFunTy` res_ty'

                ; return (bndr_ids, by', return_op') }

       --------------- Typecheck the 'bind' function -------------
       -- (>>=) :: m2 (n (a,b,c)) -> ( n (a,b,c) -> new_res_ty ) -> res_ty
       ; new_res_ty <- newFlexiTyVarTy liftedTypeKind
       ; bind_op' <- tcSyntaxOp MCompOrigin bind_op $
                                using_res_ty `mkFunTy` (n_app tup_ty `mkFunTy` new_res_ty)
                                             `mkFunTy` res_ty

       --------------- Typecheck the 'fmap' function -------------
       ; fmap_op' <- case form of
                       ThenForm -> return noSyntaxExpr
                       _ -> fmap unLoc . tcPolyExpr (noLoc fmap_op) $
                            mkForAllTy alphaTyVar $ mkForAllTy betaTyVar $
                            (alphaTy `mkFunTy` betaTy)
                            `mkFunTy` (n_app alphaTy)
                            `mkFunTy` (n_app betaTy)

       --------------- Typecheck the 'using' function -------------
       -- using :: ((a,b,c)->t) -> m1 (a,b,c) -> m2 (n (a,b,c))

       ; using' <- tcPolyExpr using using_poly_ty
       ; let final_using = fmap (HsWrap (WpTyApp tup_ty)) using' 

       --------------- Bulding the bindersMap ----------------
       ; let mk_n_bndr :: Name -> TcId -> TcId
             mk_n_bndr n_bndr_name bndr_id = mkLocalId n_bndr_name (n_app (idType bndr_id))

             -- Ensure that every old binder of type `b` is linked up with its
             -- new binder which should have type `n b`
	     -- See Note [GroupStmt binder map] in HsExpr
             n_bndr_ids = zipWith mk_n_bndr n_bndr_names bndr_ids
             bindersMap' = bndr_ids `zip` n_bndr_ids

       -- Type check the thing in the environment with 
       -- these new binders and return the result
       ; thing <- tcExtendIdEnv n_bndr_ids (thing_inside new_res_ty)

       ; return (TransStmt { trS_stmts = stmts', trS_bndrs = bindersMap' 
                           , trS_by = by', trS_using = final_using 
                           , trS_ret = return_op', trS_bind = bind_op'
                           , trS_fmap = fmap_op', trS_form = form }, thing) }

-- A parallel set of comprehensions
--	[ (g x, h x) | ... ; let g v = ...
--		     | ... ; let h v = ... ]
--
-- It's possible that g,h are overloaded, so we need to feed the LIE from the
-- (g x, h x) up through both lots of bindings (so we get the bindLocalMethods).
-- Similarly if we had an existential pattern match:
--
--	data T = forall a. Show a => C a
--
--	[ (show x, show y) | ... ; C x <- ...
--			   | ... ; C y <- ... ]
--
-- Then we need the LIE from (show x, show y) to be simplified against
-- the bindings for x and y.  
-- 
-- It's difficult to do this in parallel, so we rely on the renamer to 
-- ensure that g,h and x,y don't duplicate, and simply grow the environment.
-- So the binders of the first parallel group will be in scope in the second
-- group.  But that's fine; there's no shadowing to worry about.
--
-- Note: The `mzip` function will get typechecked via:
--
--   ParStmt [st1::t1, st2::t2, st3::t3]
--   
--   mzip :: m st1
--        -> (m st2 -> m st3 -> m (st2, st3))   -- recursive call
--        -> m (st1, (st2, st3))
--
tcMcStmt ctxt (ParStmt bndr_stmts_s mzip_op bind_op return_op) res_ty thing_inside
  = do { let star_star_kind = liftedTypeKind `mkArrowKind` liftedTypeKind
       ; m_ty   <- newFlexiTyVarTy star_star_kind

       ; let mzip_ty  = mkForAllTys [alphaTyVar, betaTyVar] $
                        (m_ty `mkAppTy` alphaTy)
                        `mkFunTy`
                        (m_ty `mkAppTy` betaTy)
                        `mkFunTy`
                        (m_ty `mkAppTy` mkBoxedTupleTy [alphaTy, betaTy])
       ; mzip_op' <- unLoc `fmap` tcPolyExpr (noLoc mzip_op) mzip_ty

       ; return_op' <- fmap unLoc . tcPolyExpr (noLoc return_op) $
                       mkForAllTy alphaTyVar $
                       alphaTy `mkFunTy` (m_ty `mkAppTy` alphaTy)

       ; (pairs', thing) <- loop m_ty bndr_stmts_s

       -- Typecheck bind:
       ; let tys      = map (mkBigCoreVarTupTy . snd) pairs'
             tuple_ty = mk_tuple_ty tys

       ; bind_op' <- tcSyntaxOp MCompOrigin bind_op $
                        (m_ty `mkAppTy` tuple_ty)
                        `mkFunTy` (tuple_ty `mkFunTy` res_ty)
                        `mkFunTy` res_ty

       ; return (ParStmt pairs' mzip_op' bind_op' return_op', thing) }

  where 
    mk_tuple_ty tys = foldr1 (\tn tm -> mkBoxedTupleTy [tn, tm]) tys

       -- loop :: Type                                  -- m_ty
       --      -> [([LStmt Name], [Name])]
       --      -> TcM ([([LStmt TcId], [TcId])], thing)
    loop _ [] = do { thing <- thing_inside res_ty
                   ; return ([], thing) }           -- matching in the branches

    loop m_ty ((stmts, names) : pairs)
      = do { -- type dummy since we don't know all binder types yet
             ty_dummy <- newFlexiTyVarTy liftedTypeKind
           ; (stmts', (ids, pairs', thing))
                <- tcStmtsAndThen ctxt tcMcStmt stmts ty_dummy $ \res_ty' ->
                   do { ids <- tcLookupLocalIds names
    		      ; let m_tup_ty = m_ty `mkAppTy` mkBigCoreVarTupTy ids

    		      ; check_same m_tup_ty res_ty'
    		      ; check_same m_tup_ty ty_dummy
    							 
                      ; (pairs', thing) <- loop m_ty pairs
                      ; return (ids, pairs', thing) }
           ; return ( (stmts', ids) : pairs', thing ) }

	-- Check that the types match up.
	-- This is a grevious hack.  They always *will* match 
	-- If (>>=) and (>>) are polymorpic in the return type,
	-- but we don't have any good way to incorporate the coercion
	-- so for now we just check that it's the identity
    check_same actual expected
      = do { coi <- unifyType actual expected
	   ; unless (isIdentityCoI coi) $
             failWithMisMatch [UnifyOrigin { uo_expected = expected
                                           , uo_actual = actual }] }

tcMcStmt _ stmt _ _
  = pprPanic "tcMcStmt: unexpected Stmt" (ppr stmt)


---------------------------------------------------
--	     Do-notation
--	  (supports rebindable syntax)
---------------------------------------------------

tcDoStmt :: TcStmtChecker

tcDoStmt _ (LastStmt body _) res_ty thing_inside
  = do { body' <- tcMonoExprNC body res_ty
       ; thing <- thing_inside (panic "tcDoStmt: thing_inside")
       ; return (LastStmt body' noSyntaxExpr, thing) }

tcDoStmt ctxt (BindStmt pat rhs bind_op fail_op) res_ty thing_inside
  = do	{ 	-- Deal with rebindable syntax:
		--	 (>>=) :: rhs_ty -> (pat_ty -> new_res_ty) -> res_ty
		-- This level of generality is needed for using do-notation
		-- in full generality; see Trac #1537

		-- I'd like to put this *after* the tcSyntaxOp 
                -- (see Note [Treat rebindable syntax first], but that breaks 
		-- the rigidity info for GADTs.  When we move to the new story
                -- for GADTs, we can move this after tcSyntaxOp
          rhs_ty     <- newFlexiTyVarTy liftedTypeKind
        ; pat_ty     <- newFlexiTyVarTy liftedTypeKind
        ; new_res_ty <- newFlexiTyVarTy liftedTypeKind
	; bind_op'   <- tcSyntaxOp DoOrigin bind_op 
			     (mkFunTys [rhs_ty, mkFunTy pat_ty new_res_ty] res_ty)

		-- If (but only if) the pattern can fail, 
		-- typecheck the 'fail' operator
	; fail_op' <- if isIrrefutableHsPat pat 
		      then return noSyntaxExpr
		      else tcSyntaxOp DoOrigin fail_op (mkFunTy stringTy new_res_ty)

        ; rhs' <- tcMonoExprNC rhs rhs_ty
	; (pat', thing) <- tcPat (StmtCtxt ctxt) pat pat_ty $
                           thing_inside new_res_ty

	; return (BindStmt pat' rhs' bind_op' fail_op', thing) }


tcDoStmt _ (ExprStmt rhs then_op _ _) res_ty thing_inside
  = do	{   	-- Deal with rebindable syntax; 
                --   (>>) :: rhs_ty -> new_res_ty -> res_ty
		-- See also Note [Treat rebindable syntax first]
          rhs_ty     <- newFlexiTyVarTy liftedTypeKind
        ; new_res_ty <- newFlexiTyVarTy liftedTypeKind
	; then_op' <- tcSyntaxOp DoOrigin then_op 
			   (mkFunTys [rhs_ty, new_res_ty] res_ty)

        ; rhs' <- tcMonoExprNC rhs rhs_ty
	; thing <- thing_inside new_res_ty
	; return (ExprStmt rhs' then_op' noSyntaxExpr rhs_ty, thing) }

tcDoStmt ctxt (RecStmt { recS_stmts = stmts, recS_later_ids = later_names
                       , recS_rec_ids = rec_names, recS_ret_fn = ret_op
                       , recS_mfix_fn = mfix_op, recS_bind_fn = bind_op }) 
         res_ty thing_inside
  = do  { let tup_names = rec_names ++ filterOut (`elem` rec_names) later_names
        ; tup_elt_tys <- newFlexiTyVarTys (length tup_names) liftedTypeKind
        ; let tup_ids = zipWith mkLocalId tup_names tup_elt_tys
	      tup_ty  = mkBoxedTupleTy tup_elt_tys

        ; tcExtendIdEnv tup_ids $ do
        { stmts_ty <- newFlexiTyVarTy liftedTypeKind
        ; (stmts', (ret_op', tup_rets))
                <- tcStmtsAndThen ctxt tcDoStmt stmts stmts_ty   $ \ inner_res_ty ->
                   do { tup_rets <- zipWithM tcCheckId tup_names tup_elt_tys
                             -- Unify the types of the "final" Ids (which may 
                             -- be polymorphic) with those of "knot-tied" Ids
		      ; ret_op' <- tcSyntaxOp DoOrigin ret_op (mkFunTy tup_ty inner_res_ty)
                      ; return (ret_op', tup_rets) }

	; mfix_res_ty <- newFlexiTyVarTy liftedTypeKind
        ; mfix_op' <- tcSyntaxOp DoOrigin mfix_op
                                 (mkFunTy (mkFunTy tup_ty stmts_ty) mfix_res_ty)

	; new_res_ty <- newFlexiTyVarTy liftedTypeKind
        ; bind_op' <- tcSyntaxOp DoOrigin bind_op 
			         (mkFunTys [mfix_res_ty, mkFunTy tup_ty new_res_ty] res_ty)

        ; thing <- thing_inside new_res_ty
  
        ; let rec_ids = takeList rec_names tup_ids
	; later_ids <- tcLookupLocalIds later_names
	; traceTc "tcdo" $ vcat [ppr rec_ids <+> ppr (map idType rec_ids),
                                 ppr later_ids <+> ppr (map idType later_ids)]
        ; return (RecStmt { recS_stmts = stmts', recS_later_ids = later_ids
                          , recS_rec_ids = rec_ids, recS_ret_fn = ret_op' 
                          , recS_mfix_fn = mfix_op', recS_bind_fn = bind_op'
                          , recS_rec_rets = tup_rets, recS_ret_ty = stmts_ty }, thing)
        }}

tcDoStmt _ stmt _ _
  = pprPanic "tcDoStmt: unexpected Stmt" (ppr stmt)
\end{code}

Note [Treat rebindable syntax first]
~~~~~~~~~~~~~~~~~~~~~~~~~~~~~~~~~~~~
When typechecking
	do { bar; ... } :: IO ()
we want to typecheck 'bar' in the knowledge that it should be an IO thing,
pushing info from the context into the RHS.  To do this, we check the
rebindable syntax first, and push that information into (tcMonoExprNC rhs).
Otherwise the error shows up when cheking the rebindable syntax, and
the expected/inferred stuff is back to front (see Trac #3613).


%************************************************************************
%*									*
\subsection{Errors and contexts}
%*									*
%************************************************************************

@sameNoOfArgs@ takes a @[RenamedMatch]@ and decides whether the same
number of args are used in each equation.

\begin{code}
checkArgs :: Name -> MatchGroup Name -> TcM ()
checkArgs fun (MatchGroup (match1:matches) _)
    | null bad_matches = return ()
    | otherwise
    = failWithTc (vcat [ptext (sLit "Equations for") <+> quotes (ppr fun) <+> 
			  ptext (sLit "have different numbers of arguments"),
			nest 2 (ppr (getLoc match1)),
			nest 2 (ppr (getLoc (head bad_matches)))])
  where
    n_args1 = args_in_match match1
    bad_matches = [m | m <- matches, args_in_match m /= n_args1]

    args_in_match :: LMatch Name -> Int
    args_in_match (L _ (Match pats _ _)) = length pats
checkArgs fun _ = pprPanic "TcPat.checkArgs" (ppr fun) -- Matches always non-empty
\end{code}
<|MERGE_RESOLUTION|>--- conflicted
+++ resolved
@@ -30,11 +30,7 @@
 import Id
 import TyCon
 import TysPrim
-<<<<<<< HEAD
-import Coercion         ( mkSymCo )
-=======
-import Coercion		( isIdentityCoI, mkSymCoI )
->>>>>>> 246183c6
+import Coercion         ( isReflCo, mkSymCo )
 import Outputable
 import Util
 import SrcLoc
@@ -250,35 +246,19 @@
 	  -> TcM (HsExpr TcId)		-- Returns a HsDo
 tcDoStmts ListComp stmts res_ty
   = do	{ (coi, elt_ty) <- matchExpectedListTy res_ty
-<<<<<<< HEAD
-	; (stmts', body') <- tcStmts ListComp (tcLcStmt listTyCon) stmts 
-				     elt_ty $
-			     tcBody body
-	; return $ mkHsWrapCo coi 
-                     (HsDo ListComp stmts' body' (mkListTy elt_ty)) }
-=======
         ; let list_ty = mkListTy elt_ty
 	; stmts' <- tcStmts ListComp (tcLcStmt listTyCon) stmts elt_ty
-	; return $ mkHsWrapCoI coi (HsDo ListComp stmts' list_ty) }
->>>>>>> 246183c6
+	; return $ mkHsWrapCo coi (HsDo ListComp stmts' list_ty) }
 
 tcDoStmts PArrComp stmts res_ty
   = do	{ (coi, elt_ty) <- matchExpectedPArrTy res_ty
-<<<<<<< HEAD
-	; (stmts', body') <- tcStmts PArrComp (tcLcStmt parrTyCon) stmts 
-				     elt_ty $
-			     tcBody body
-	; return $ mkHsWrapCo coi 
-                     (HsDo PArrComp stmts' body' (mkPArrTy elt_ty)) }
-=======
         ; let parr_ty = mkPArrTy elt_ty
 	; stmts' <- tcStmts PArrComp (tcLcStmt parrTyCon) stmts elt_ty
-	; return $ mkHsWrapCoI coi (HsDo PArrComp stmts' parr_ty) }
+	; return $ mkHsWrapCo coi (HsDo PArrComp stmts' parr_ty) }
 
 tcDoStmts DoExpr stmts res_ty
   = do	{ stmts' <- tcStmts DoExpr tcDoStmt stmts res_ty
 	; return (HsDo DoExpr stmts' res_ty) }
->>>>>>> 246183c6
 
 tcDoStmts MDoExpr stmts res_ty
   = do  { stmts' <- tcStmts MDoExpr tcDoStmt stmts res_ty
