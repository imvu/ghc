ToDo [Oct 2013]
~~~~~~~~~~~~~~~
1. Nuke ForceSpecConstr for good (it is subsumed by GHC.Types.SPEC in ghc-prim)
2. Nuke NoSpecConstr

%
% (c) The GRASP/AQUA Project, Glasgow University, 1992-1998
%
\section[SpecConstr]{Specialise over constructors}

\begin{code}
module SpecConstr(
        specConstrProgram
#ifdef GHCI
        , SpecConstrAnnotation(..)
#endif
    ) where

#include "HsVersions.h"

import CoreSyn
import CoreSubst
import CoreUtils
import CoreUnfold       ( couldBeSmallEnoughToInline )
import CoreFVs          ( exprsFreeVars )
import CoreMonad
import Literal          ( litIsLifted )
import HscTypes         ( ModGuts(..) )
import WwLib            ( mkWorkerArgs )
import DataCon
import Coercion         hiding( substTy, substCo )
import Rules
import Type             hiding ( substTy )
import TyCon            ( isRecursiveTyCon, tyConName )
import Id
import MkCore           ( mkImpossibleExpr )
import Var
import VarEnv
import VarSet
import Name
import BasicTypes
import DynFlags         ( DynFlags(..) )
import StaticFlags      ( opt_PprStyle_Debug )
import Maybes           ( orElse, catMaybes, isJust, isNothing )
import Demand
import Serialized       ( deserializeWithData )
import Util
import Pair
import UniqSupply
import Outputable
import FastString
import UniqFM
import MonadUtils
import Control.Monad    ( zipWithM )
import Data.List
import PrelNames        ( specTyConName )

-- See Note [Forcing specialisation]
#ifndef GHCI
type SpecConstrAnnotation = ()
#else
import TyCon ( TyCon )
import GHC.Exts( SpecConstrAnnotation(..) )
#endif
\end{code}

-----------------------------------------------------
                        Game plan
-----------------------------------------------------

Consider
        drop n []     = []
        drop 0 xs     = []
        drop n (x:xs) = drop (n-1) xs

After the first time round, we could pass n unboxed.  This happens in
numerical code too.  Here's what it looks like in Core:

        drop n xs = case xs of
                      []     -> []
                      (y:ys) -> case n of
                                  I# n# -> case n# of
                                             0 -> []
                                             _ -> drop (I# (n# -# 1#)) xs

Notice that the recursive call has an explicit constructor as argument.
Noticing this, we can make a specialised version of drop

        RULE: drop (I# n#) xs ==> drop' n# xs

        drop' n# xs = let n = I# n# in ...orig RHS...

Now the simplifier will apply the specialisation in the rhs of drop', giving

        drop' n# xs = case xs of
                      []     -> []
                      (y:ys) -> case n# of
                                  0 -> []
                                  _ -> drop' (n# -# 1#) xs

Much better!

We'd also like to catch cases where a parameter is carried along unchanged,
but evaluated each time round the loop:

        f i n = if i>0 || i>n then i else f (i*2) n

Here f isn't strict in n, but we'd like to avoid evaluating it each iteration.
In Core, by the time we've w/wd (f is strict in i) we get

        f i# n = case i# ># 0 of
                   False -> I# i#
                   True  -> case n of { I# n# ->
                            case i# ># n# of
                                False -> I# i#
                                True  -> f (i# *# 2#) n

At the call to f, we see that the argument, n is known to be (I# n#),
and n is evaluated elsewhere in the body of f, so we can play the same
trick as above.


Note [Reboxing]
~~~~~~~~~~~~~~~
We must be careful not to allocate the same constructor twice.  Consider
        f p = (...(case p of (a,b) -> e)...p...,
               ...let t = (r,s) in ...t...(f t)...)
At the recursive call to f, we can see that t is a pair.  But we do NOT want
to make a specialised copy:
        f' a b = let p = (a,b) in (..., ...)
because now t is allocated by the caller, then r and s are passed to the
recursive call, which allocates the (r,s) pair again.

This happens if
  (a) the argument p is used in other than a case-scrutinisation way.
  (b) the argument to the call is not a 'fresh' tuple; you have to
        look into its unfolding to see that it's a tuple

Hence the "OR" part of Note [Good arguments] below.

ALTERNATIVE 2: pass both boxed and unboxed versions.  This no longer saves
allocation, but does perhaps save evals. In the RULE we'd have
something like

  f (I# x#) = f' (I# x#) x#

If at the call site the (I# x) was an unfolding, then we'd have to
rely on CSE to eliminate the duplicate allocation.... This alternative
doesn't look attractive enough to pursue.

ALTERNATIVE 3: ignore the reboxing problem.  The trouble is that
the conservative reboxing story prevents many useful functions from being
specialised.  Example:
        foo :: Maybe Int -> Int -> Int
        foo   (Just m) 0 = 0
        foo x@(Just m) n = foo x (n-m)
Here the use of 'x' will clearly not require boxing in the specialised function.

The strictness analyser has the same problem, in fact.  Example:
        f p@(a,b) = ...
If we pass just 'a' and 'b' to the worker, it might need to rebox the
pair to create (a,b).  A more sophisticated analysis might figure out
precisely the cases in which this could happen, but the strictness
analyser does no such analysis; it just passes 'a' and 'b', and hopes
for the best.

So my current choice is to make SpecConstr similarly aggressive, and
ignore the bad potential of reboxing.


Note [Good arguments]
~~~~~~~~~~~~~~~~~~~~~
So we look for

* A self-recursive function.  Ignore mutual recursion for now,
  because it's less common, and the code is simpler for self-recursion.

* EITHER

   a) At a recursive call, one or more parameters is an explicit
      constructor application
        AND
      That same parameter is scrutinised by a case somewhere in
      the RHS of the function

  OR

    b) At a recursive call, one or more parameters has an unfolding
       that is an explicit constructor application
        AND
      That same parameter is scrutinised by a case somewhere in
      the RHS of the function
        AND
      Those are the only uses of the parameter (see Note [Reboxing])


What to abstract over
~~~~~~~~~~~~~~~~~~~~~
There's a bit of a complication with type arguments.  If the call
site looks like

        f p = ...f ((:) [a] x xs)...

then our specialised function look like

        f_spec x xs = let p = (:) [a] x xs in ....as before....

This only makes sense if either
  a) the type variable 'a' is in scope at the top of f, or
  b) the type variable 'a' is an argument to f (and hence fs)

Actually, (a) may hold for value arguments too, in which case
we may not want to pass them.  Supose 'x' is in scope at f's
defn, but xs is not.  Then we'd like

        f_spec xs = let p = (:) [a] x xs in ....as before....

Similarly (b) may hold too.  If x is already an argument at the
call, no need to pass it again.

Finally, if 'a' is not in scope at the call site, we could abstract
it as we do the term variables:

        f_spec a x xs = let p = (:) [a] x xs in ...as before...

So the grand plan is:

        * abstract the call site to a constructor-only pattern
          e.g.  C x (D (f p) (g q))  ==>  C s1 (D s2 s3)

        * Find the free variables of the abstracted pattern

        * Pass these variables, less any that are in scope at
          the fn defn.  But see Note [Shadowing] below.


NOTICE that we only abstract over variables that are not in scope,
so we're in no danger of shadowing variables used in "higher up"
in f_spec's RHS.


Note [Shadowing]
~~~~~~~~~~~~~~~~
In this pass we gather up usage information that may mention variables
that are bound between the usage site and the definition site; or (more
seriously) may be bound to something different at the definition site.
For example:

        f x = letrec g y v = let x = ...
                             in ...(g (a,b) x)...

Since 'x' is in scope at the call site, we may make a rewrite rule that
looks like
        RULE forall a,b. g (a,b) x = ...
But this rule will never match, because it's really a different 'x' at
the call site -- and that difference will be manifest by the time the
simplifier gets to it.  [A worry: the simplifier doesn't *guarantee*
no-shadowing, so perhaps it may not be distinct?]

Anyway, the rule isn't actually wrong, it's just not useful.  One possibility
is to run deShadowBinds before running SpecConstr, but instead we run the
simplifier.  That gives the simplest possible program for SpecConstr to
chew on; and it virtually guarantees no shadowing.

Note [Specialising for constant parameters]
~~~~~~~~~~~~~~~~~~~~~~~~~~~~~~~~~~~~~~~~~~~~
This one is about specialising on a *constant* (but not necessarily
constructor) argument

    foo :: Int -> (Int -> Int) -> Int
    foo 0 f = 0
    foo m f = foo (f m) (+1)

It produces

    lvl_rmV :: GHC.Base.Int -> GHC.Base.Int
    lvl_rmV =
      \ (ds_dlk :: GHC.Base.Int) ->
        case ds_dlk of wild_alH { GHC.Base.I# x_alG ->
        GHC.Base.I# (GHC.Prim.+# x_alG 1)

    T.$wfoo :: GHC.Prim.Int# -> (GHC.Base.Int -> GHC.Base.Int) ->
    GHC.Prim.Int#
    T.$wfoo =
      \ (ww_sme :: GHC.Prim.Int#) (w_smg :: GHC.Base.Int -> GHC.Base.Int) ->
        case ww_sme of ds_Xlw {
          __DEFAULT ->
        case w_smg (GHC.Base.I# ds_Xlw) of w1_Xmo { GHC.Base.I# ww1_Xmz ->
        T.$wfoo ww1_Xmz lvl_rmV
        };
          0 -> 0
        }

The recursive call has lvl_rmV as its argument, so we could create a specialised copy
with that argument baked in; that is, not passed at all.   Now it can perhaps be inlined.

When is this worth it?  Call the constant 'lvl'
- If 'lvl' has an unfolding that is a constructor, see if the corresponding
  parameter is scrutinised anywhere in the body.

- If 'lvl' has an unfolding that is a inlinable function, see if the corresponding
  parameter is applied (...to enough arguments...?)

  Also do this is if the function has RULES?

Also

Note [Specialising for lambda parameters]
~~~~~~~~~~~~~~~~~~~~~~~~~~~~~~~~~~~~~~~~~
    foo :: Int -> (Int -> Int) -> Int
    foo 0 f = 0
    foo m f = foo (f m) (\n -> n-m)

This is subtly different from the previous one in that we get an
explicit lambda as the argument:

    T.$wfoo :: GHC.Prim.Int# -> (GHC.Base.Int -> GHC.Base.Int) ->
    GHC.Prim.Int#
    T.$wfoo =
      \ (ww_sm8 :: GHC.Prim.Int#) (w_sma :: GHC.Base.Int -> GHC.Base.Int) ->
        case ww_sm8 of ds_Xlr {
          __DEFAULT ->
        case w_sma (GHC.Base.I# ds_Xlr) of w1_Xmf { GHC.Base.I# ww1_Xmq ->
        T.$wfoo
          ww1_Xmq
          (\ (n_ad3 :: GHC.Base.Int) ->
             case n_ad3 of wild_alB { GHC.Base.I# x_alA ->
             GHC.Base.I# (GHC.Prim.-# x_alA ds_Xlr)
             })
        };
          0 -> 0
        }

I wonder if SpecConstr couldn't be extended to handle this? After all,
lambda is a sort of constructor for functions and perhaps it already
has most of the necessary machinery?

Furthermore, there's an immediate win, because you don't need to allocate the lambda
at the call site; and if perchance it's called in the recursive call, then you
may avoid allocating it altogether.  Just like for constructors.

Looks cool, but probably rare...but it might be easy to implement.


Note [SpecConstr for casts]
~~~~~~~~~~~~~~~~~~~~~~~~~~~
Consider
    data family T a :: *
    data instance T Int = T Int

    foo n = ...
       where
         go (T 0) = 0
         go (T n) = go (T (n-1))

The recursive call ends up looking like
        go (T (I# ...) `cast` g)
So we want to spot the constructor application inside the cast.
That's why we have the Cast case in argToPat

Note [Local recursive groups]
~~~~~~~~~~~~~~~~~~~~~~~~~~~~~
For a *local* recursive group, we can see all the calls to the
function, so we seed the specialisation loop from the calls in the
body, not from the calls in the RHS.  Consider:

  bar m n = foo n (n,n) (n,n) (n,n) (n,n)
   where
     foo n p q r s
       | n == 0    = m
       | n > 3000  = case p of { (p1,p2) -> foo (n-1) (p2,p1) q r s }
       | n > 2000  = case q of { (q1,q2) -> foo (n-1) p (q2,q1) r s }
       | n > 1000  = case r of { (r1,r2) -> foo (n-1) p q (r2,r1) s }
       | otherwise = case s of { (s1,s2) -> foo (n-1) p q r (s2,s1) }

If we start with the RHSs of 'foo', we get lots and lots of specialisations,
most of which are not needed.  But if we start with the (single) call
in the rhs of 'bar' we get exactly one fully-specialised copy, and all
the recursive calls go to this fully-specialised copy. Indeed, the original
function is later collected as dead code.  This is very important in
specialising the loops arising from stream fusion, for example in NDP where
we were getting literally hundreds of (mostly unused) specialisations of
a local function.

In a case like the above we end up never calling the original un-specialised
function.  (Although we still leave its code around just in case.)

However, if we find any boring calls in the body, including *unsaturated*
ones, such as
      letrec foo x y = ....foo...
      in map foo xs
then we will end up calling the un-specialised function, so then we *should*
use the calls in the un-specialised RHS as seeds.  We call these
"boring call patterns", and callsToPats reports if it finds any of these.


Note [Top-level recursive groups]
~~~~~~~~~~~~~~~~~~~~~~~~~~~~~~~~~
If all the bindings in a top-level recursive group are not exported,
all the calls are in the rest of the top-level bindings.
This means we can specialise with those call patterns instead of with the RHSs
of the recursive group.

To get the call usage information, we work backwards through the top-level bindings
so we see the usage before we get to the binding of the function.
Before we can collect the usage though, we go through all the bindings and add them
to the environment. This is necessary because usage is only tracked for functions
in the environment.

The actual seeding of the specialisation is very similar to Note [Local recursive group].


Note [Do not specialise diverging functions]
~~~~~~~~~~~~~~~~~~~~~~~~~~~~~~~~~~~~~~~~~~~~
Specialising a function that just diverges is a waste of code.
Furthermore, it broke GHC (simpl014) thus:
   {-# STR Sb #-}
   f = \x. case x of (a,b) -> f x
If we specialise f we get
   f = \x. case x of (a,b) -> fspec a b
But fspec doesn't have decent strictness info.  As it happened,
(f x) :: IO t, so the state hack applied and we eta expanded fspec,
and hence f.  But now f's strictness is less than its arity, which
breaks an invariant.


Note [Forcing specialisation]
~~~~~~~~~~~~~~~~~~~~~~~~~~~~~

With stream fusion and in other similar cases, we want to fully
specialise some (but not necessarily all!) loops regardless of their
size and the number of specialisations.

We allow a library to do this, in one of two ways (one which is
deprecated):

  1) Add a parameter of type GHC.Types.SPEC (from ghc-prim) to the loop body.

  2) (Deprecated) Annotate a type with ForceSpecConstr from GHC.Exts,
     and then add *that* type as a parameter to the loop body

The reason #2 is deprecated is because it requires GHCi, which isn't
available for things like a cross compiler using stage1.

Here's a (simplified) example from the `vector` package. You may bring
the special 'force specialization' type into scope by saying:

  import GHC.Types (SPEC(..))

or by defining your own type (again, deprecated):

  data SPEC = SPEC | SPEC2
  {-# ANN type SPEC ForceSpecConstr #-}

(Note this is the exact same definition of GHC.Types.SPEC, just
without the annotation.)

After that, you say:

  foldl :: (a -> b -> a) -> a -> Stream b -> a
  {-# INLINE foldl #-}
  foldl f z (Stream step s _) = foldl_loop SPEC z s
    where
      foldl_loop !sPEC z s = case step s of
                              Yield x s' -> foldl_loop sPEC (f z x) s'
                              Skip       -> foldl_loop sPEC z s'
                              Done       -> z

SpecConstr will spot the SPEC parameter and always fully specialise
foldl_loop. Note that

  * We have to prevent the SPEC argument from being removed by
    w/w which is why (a) SPEC is a sum type, and (b) we have to seq on
    the SPEC argument.

  * And lastly, the SPEC argument is ultimately eliminated by
    SpecConstr itself so there is no runtime overhead.

This is all quite ugly; we ought to come up with a better design.

ForceSpecConstr arguments are spotted in scExpr' and scTopBinds which then set
sc_force to True when calling specLoop. This flag does four things:
  * Ignore specConstrThreshold, to specialise functions of arbitrary size
        (see scTopBind)
  * Ignore specConstrCount, to make arbitrary numbers of specialisations
        (see specialise)
  * Specialise even for arguments that are not scrutinised in the loop
        (see argToPat; Trac #4488)
  * Only specialise on recursive types a finite number of times
        (see is_too_recursive; Trac #5550; Note [Limit recursive specialisation])

This flag is inherited for nested non-recursive bindings (which are likely to
be join points and hence should be fully specialised) but reset for nested
recursive bindings.

What alternatives did I consider? Annotating the loop itself doesn't
work because (a) it is local and (b) it will be w/w'ed and having
w/w propagating annotations somehow doesn't seem like a good idea. The
types of the loop arguments really seem to be the most persistent
thing.

Annotating the types that make up the loop state doesn't work,
either, because (a) it would prevent us from using types like Either
or tuples here, (b) we don't want to restrict the set of types that
can be used in Stream states and (c) some types are fixed by the user
(e.g., the accumulator here) but we still want to specialise as much
as possible.

Alternatives to ForceSpecConstr
~~~~~~~~~~~~~~~~~~~~~~~~~~~~~~~
Instead of giving the loop an extra argument of type SPEC, we
also considered *wrapping* arguments in SPEC, thus
  data SPEC a = SPEC a | SPEC2

  loop = \arg -> case arg of
                     SPEC state ->
                        case state of (x,y) -> ... loop (SPEC (x',y')) ...
                        S2 -> error ...
The idea is that a SPEC argument says "specialise this argument
regardless of whether the function case-analyses it".  But this
doesn't work well:
  * SPEC must still be a sum type, else the strictness analyser
    eliminates it
  * But that means that 'loop' won't be strict in its real payload
This loss of strictness in turn screws up specialisation, because
we may end up with calls like
   loop (SPEC (case z of (p,q) -> (q,p)))
Without the SPEC, if 'loop' were strict, the case would move out
and we'd see loop applied to a pair. But if 'loop' isn't strict
this doesn't look like a specialisable call.

Note [Limit recursive specialisation]
~~~~~~~~~~~~~~~~~~~~~~~~~~~~~~~~~~~~
It is possible for ForceSpecConstr to cause an infinite loop of specialisation.
Because there is no limit on the number of specialisations, a recursive call with
a recursive constructor as an argument (for example, list cons) will generate
a specialisation for that constructor. If the resulting specialisation also
contains a recursive call with the constructor, this could proceed indefinitely.

For example, if ForceSpecConstr is on:
  loop :: [Int] -> [Int] -> [Int]
  loop z []         = z
  loop z (x:xs)     = loop (x:z) xs
this example will create a specialisation for the pattern
  loop (a:b) c      = loop' a b c

  loop' a b []      = (a:b)
  loop' a b (x:xs)  = loop (x:(a:b)) xs
and a new pattern is found:
  loop (a:(b:c)) d  = loop'' a b c d
which can continue indefinitely.

Roman's suggestion to fix this was to stop after a couple of times on recursive types,
but still specialising on non-recursive types as much as possible.

To implement this, we count the number of recursive constructors in each
function argument. If the maximum is greater than the specConstrRecursive limit,
do not specialise on that pattern.

This is only necessary when ForceSpecConstr is on: otherwise the specConstrCount
will force termination anyway.

See Trac #5550.

Note [NoSpecConstr]
~~~~~~~~~~~~~~~~~~~
The ignoreDataCon stuff allows you to say
    {-# ANN type T NoSpecConstr #-}
to mean "don't specialise on arguments of this type".  It was added
before we had ForceSpecConstr.  Lacking ForceSpecConstr we specialised
regardless of size; and then we needed a way to turn that *off*.  Now
that we have ForceSpecConstr, this NoSpecConstr is probably redundant.
(Used only for PArray.)

-----------------------------------------------------
                Stuff not yet handled
-----------------------------------------------------

Here are notes arising from Roman's work that I don't want to lose.

Example 1
~~~~~~~~~
    data T a = T !a

    foo :: Int -> T Int -> Int
    foo 0 t = 0
    foo x t | even x    = case t of { T n -> foo (x-n) t }
            | otherwise = foo (x-1) t

SpecConstr does no specialisation, because the second recursive call
looks like a boxed use of the argument.  A pity.

    $wfoo_sFw :: GHC.Prim.Int# -> T.T GHC.Base.Int -> GHC.Prim.Int#
    $wfoo_sFw =
      \ (ww_sFo [Just L] :: GHC.Prim.Int#) (w_sFq [Just L] :: T.T GHC.Base.Int) ->
         case ww_sFo of ds_Xw6 [Just L] {
           __DEFAULT ->
                case GHC.Prim.remInt# ds_Xw6 2 of wild1_aEF [Dead Just A] {
                  __DEFAULT -> $wfoo_sFw (GHC.Prim.-# ds_Xw6 1) w_sFq;
                  0 ->
                    case w_sFq of wild_Xy [Just L] { T.T n_ad5 [Just U(L)] ->
                    case n_ad5 of wild1_aET [Just A] { GHC.Base.I# y_aES [Just L] ->
                    $wfoo_sFw (GHC.Prim.-# ds_Xw6 y_aES) wild_Xy
                    } } };
           0 -> 0

Example 2
~~~~~~~~~
    data a :*: b = !a :*: !b
    data T a = T !a

    foo :: (Int :*: T Int) -> Int
    foo (0 :*: t) = 0
    foo (x :*: t) | even x    = case t of { T n -> foo ((x-n) :*: t) }
                  | otherwise = foo ((x-1) :*: t)

Very similar to the previous one, except that the parameters are now in
a strict tuple. Before SpecConstr, we have

    $wfoo_sG3 :: GHC.Prim.Int# -> T.T GHC.Base.Int -> GHC.Prim.Int#
    $wfoo_sG3 =
      \ (ww_sFU [Just L] :: GHC.Prim.Int#) (ww_sFW [Just L] :: T.T
    GHC.Base.Int) ->
        case ww_sFU of ds_Xws [Just L] {
          __DEFAULT ->
        case GHC.Prim.remInt# ds_Xws 2 of wild1_aEZ [Dead Just A] {
          __DEFAULT ->
            case ww_sFW of tpl_B2 [Just L] { T.T a_sFo [Just A] ->
            $wfoo_sG3 (GHC.Prim.-# ds_Xws 1) tpl_B2             -- $wfoo1
            };
          0 ->
            case ww_sFW of wild_XB [Just A] { T.T n_ad7 [Just S(L)] ->
            case n_ad7 of wild1_aFd [Just L] { GHC.Base.I# y_aFc [Just L] ->
            $wfoo_sG3 (GHC.Prim.-# ds_Xws y_aFc) wild_XB        -- $wfoo2
            } } };
          0 -> 0 }

We get two specialisations:
"SC:$wfoo1" [0] __forall {a_sFB :: GHC.Base.Int sc_sGC :: GHC.Prim.Int#}
                  Foo.$wfoo sc_sGC (Foo.T @ GHC.Base.Int a_sFB)
                  = Foo.$s$wfoo1 a_sFB sc_sGC ;
"SC:$wfoo2" [0] __forall {y_aFp :: GHC.Prim.Int# sc_sGC :: GHC.Prim.Int#}
                  Foo.$wfoo sc_sGC (Foo.T @ GHC.Base.Int (GHC.Base.I# y_aFp))
                  = Foo.$s$wfoo y_aFp sc_sGC ;

But perhaps the first one isn't good.  After all, we know that tpl_B2 is
a T (I# x) really, because T is strict and Int has one constructor.  (We can't
unbox the strict fields, because T is polymorphic!)

%************************************************************************
%*                                                                      *
\subsection{Top level wrapper stuff}
%*                                                                      *
%************************************************************************

\begin{code}
specConstrProgram :: ModGuts -> CoreM ModGuts
specConstrProgram guts
  = do
      dflags <- getDynFlags
      us     <- getUniqueSupplyM
      annos  <- getFirstAnnotations deserializeWithData guts
      let binds' = reverse $ fst $ initUs us $ do
                    -- Note [Top-level recursive groups]
                    (env, binds) <- goEnv (initScEnv dflags annos) (mg_binds guts)
                    go env nullUsage (reverse binds)

      return (guts { mg_binds = binds' })
  where
    goEnv env []            = return (env, [])
    goEnv env (bind:binds)  = do (env', bind')   <- scTopBindEnv env bind
                                 (env'', binds') <- goEnv env' binds
                                 return (env'', bind' : binds')

    go _   _   []           = return []
    go env usg (bind:binds) = do (usg', bind') <- scTopBind env usg bind
                                 binds' <- go env usg' binds
                                 return (bind' : binds')
\end{code}


%************************************************************************
%*                                                                      *
\subsection{Environment: goes downwards}
%*                                                                      *
%************************************************************************

Note [Work-free values only in environment]
~~~~~~~~~~~~~~~~~~~~~~~~~~~~~~~~~~~~~~~~~~~
The sc_vals field keeps track of in-scope value bindings, so 
that if we come across (case x of Just y ->...) we can reduce the
case from knowing that x is bound to a pair.

But only *work-free* values are ok here. For example if the envt had
    x -> Just (expensive v)
then we do NOT want to expand to
     let y = expensive v in ...
because the x-binding still exists and we've now duplicated (expensive v).

This seldom happens because let-bound constructor applications are 
ANF-ised, but it can happen as a result of on-the-fly transformations in
SpecConstr itself.  Here is Trac #7865:

        let {
          a'_shr =
            case xs_af8 of _ {
              [] -> acc_af6;
              : ds_dgt [Dmd=<L,A>] ds_dgu [Dmd=<L,A>] ->
                (expensive x_af7, x_af7
            } } in
        let {
          ds_sht =
            case a'_shr of _ { (p'_afd, q'_afe) ->
            TSpecConstr_DoubleInline.recursive
              (GHC.Types.: @ GHC.Types.Int x_af7 wild_X6) (q'_afe, p'_afd)
            } } in

When processed knowing that xs_af8 was bound to a cons, we simplify to 
   a'_shr = (expensive x_af7, x_af7)
and we do NOT want to inline that at the occurrence of a'_shr in ds_sht.
(There are other occurrences of a'_shr.)  No no no.

It would be possible to do some on-the-fly ANF-ising, so that a'_shr turned
into a work-free value again, thus
   a1 = expensive x_af7
   a'_shr = (a1, x_af7)
but that's more work, so until its shown to be important I'm going to 
leave it for now.

\begin{code}
data ScEnv = SCE { sc_dflags    :: DynFlags,
                   sc_size      :: Maybe Int,   -- Size threshold
                   sc_count     :: Maybe Int,   -- Max # of specialisations for any one fn
                                                -- See Note [Avoiding exponential blowup]

                   sc_recursive :: Int,         -- Max # of specialisations over recursive type.
                                                -- Stops ForceSpecConstr from diverging.

                   sc_force     :: Bool,        -- Force specialisation?
                                                -- See Note [Forcing specialisation]

                   sc_subst     :: Subst,       -- Current substitution
                                                -- Maps InIds to OutExprs

                   sc_how_bound :: HowBoundEnv,
                        -- Binds interesting non-top-level variables
                        -- Domain is OutVars (*after* applying the substitution)

                   sc_vals      :: ValueEnv,
                        -- Domain is OutIds (*after* applying the substitution)
                        -- Used even for top-level bindings (but not imported ones)
                        -- The range of the ValueEnv is *work-free* values
                        -- such as (\x. blah), or (Just v)
                        -- but NOT (Just (expensive v))
                        -- See Note [Work-free values only in environment]

                   sc_annotations :: UniqFM SpecConstrAnnotation
             }

---------------------
-- As we go, we apply a substitution (sc_subst) to the current term
type InExpr = CoreExpr          -- _Before_ applying the subst
type InVar  = Var

type OutExpr = CoreExpr         -- _After_ applying the subst
type OutId   = Id
type OutVar  = Var

---------------------
type HowBoundEnv = VarEnv HowBound      -- Domain is OutVars

---------------------
type ValueEnv = IdEnv Value             -- Domain is OutIds
data Value    = ConVal AltCon [CoreArg] -- _Saturated_ constructors
                                        --   The AltCon is never DEFAULT
              | LambdaVal               -- Inlinable lambdas or PAPs

instance Outputable Value where
   ppr (ConVal con args) = ppr con <+> interpp'SP args
   ppr LambdaVal         = ptext (sLit "<Lambda>")

---------------------
initScEnv :: DynFlags -> UniqFM SpecConstrAnnotation -> ScEnv
initScEnv dflags anns
  = SCE { sc_dflags      = dflags,
          sc_size        = specConstrThreshold dflags,
          sc_count       = specConstrCount     dflags,
          sc_recursive   = specConstrRecursive dflags,
          sc_force       = False,
          sc_subst       = emptySubst,
          sc_how_bound   = emptyVarEnv,
          sc_vals        = emptyVarEnv,
          sc_annotations = anns }

data HowBound = RecFun  -- These are the recursive functions for which
                        -- we seek interesting call patterns

              | RecArg  -- These are those functions' arguments, or their sub-components;
                        -- we gather occurrence information for these

instance Outputable HowBound where
  ppr RecFun = text "RecFun"
  ppr RecArg = text "RecArg"

scForce :: ScEnv -> Bool -> ScEnv
scForce env b = env { sc_force = b }

lookupHowBound :: ScEnv -> Id -> Maybe HowBound
lookupHowBound env id = lookupVarEnv (sc_how_bound env) id

scSubstId :: ScEnv -> Id -> CoreExpr
scSubstId env v = lookupIdSubst (text "scSubstId") (sc_subst env) v

scSubstTy :: ScEnv -> Type -> Type
scSubstTy env ty = substTy (sc_subst env) ty

scSubstCo :: ScEnv -> Coercion -> Coercion
scSubstCo env co = substCo (sc_subst env) co

zapScSubst :: ScEnv -> ScEnv
zapScSubst env = env { sc_subst = zapSubstEnv (sc_subst env) }

extendScInScope :: ScEnv -> [Var] -> ScEnv
        -- Bring the quantified variables into scope
extendScInScope env qvars = env { sc_subst = extendInScopeList (sc_subst env) qvars }

        -- Extend the substitution
extendScSubst :: ScEnv -> Var -> OutExpr -> ScEnv
extendScSubst env var expr = env { sc_subst = extendSubst (sc_subst env) var expr }

extendScSubstList :: ScEnv -> [(Var,OutExpr)] -> ScEnv
extendScSubstList env prs = env { sc_subst = extendSubstList (sc_subst env) prs }

extendHowBound :: ScEnv -> [Var] -> HowBound -> ScEnv
extendHowBound env bndrs how_bound
  = env { sc_how_bound = extendVarEnvList (sc_how_bound env)
                            [(bndr,how_bound) | bndr <- bndrs] }

extendBndrsWith :: HowBound -> ScEnv -> [Var] -> (ScEnv, [Var])
extendBndrsWith how_bound env bndrs
  = (env { sc_subst = subst', sc_how_bound = hb_env' }, bndrs')
  where
    (subst', bndrs') = substBndrs (sc_subst env) bndrs
    hb_env' = sc_how_bound env `extendVarEnvList`
                    [(bndr,how_bound) | bndr <- bndrs']

extendBndrWith :: HowBound -> ScEnv -> Var -> (ScEnv, Var)
extendBndrWith how_bound env bndr
  = (env { sc_subst = subst', sc_how_bound = hb_env' }, bndr')
  where
    (subst', bndr') = substBndr (sc_subst env) bndr
    hb_env' = extendVarEnv (sc_how_bound env) bndr' how_bound

extendRecBndrs :: ScEnv -> [Var] -> (ScEnv, [Var])
extendRecBndrs env bndrs  = (env { sc_subst = subst' }, bndrs')
                      where
                        (subst', bndrs') = substRecBndrs (sc_subst env) bndrs

extendBndr :: ScEnv -> Var -> (ScEnv, Var)
extendBndr  env bndr  = (env { sc_subst = subst' }, bndr')
                      where
                        (subst', bndr') = substBndr (sc_subst env) bndr

extendValEnv :: ScEnv -> Id -> Maybe Value -> ScEnv
extendValEnv env _  Nothing   = env
extendValEnv env id (Just cv) 
 | valueIsWorkFree cv      -- Don't duplicate work!!  Trac #7865
 = env { sc_vals = extendVarEnv (sc_vals env) id cv }
extendValEnv env _ _ = env

extendCaseBndrs :: ScEnv -> OutExpr -> OutId -> AltCon -> [Var] -> (ScEnv, [Var])
-- When we encounter
--      case scrut of b
--          C x y -> ...
-- we want to bind b, to (C x y)
-- NB1: Extends only the sc_vals part of the envt
-- NB2: Kill the dead-ness info on the pattern binders x,y, since
--      they are potentially made alive by the [b -> C x y] binding
extendCaseBndrs env scrut case_bndr con alt_bndrs
   = (env2, alt_bndrs')
 where
   live_case_bndr = not (isDeadBinder case_bndr)
   env1 | Var v <- scrut = extendValEnv env v cval
        | otherwise      = env  -- See Note [Add scrutinee to ValueEnv too]
   env2 | live_case_bndr = extendValEnv env1 case_bndr cval
        | otherwise      = env1

   alt_bndrs' | case scrut of { Var {} -> True; _ -> live_case_bndr }
              = map zap alt_bndrs
              | otherwise
              = alt_bndrs

   cval = case con of
                DEFAULT    -> Nothing
                LitAlt {}  -> Just (ConVal con [])
                DataAlt {} -> Just (ConVal con vanilla_args)
                      where
                        vanilla_args = map Type (tyConAppArgs (idType case_bndr)) ++
                                       varsToCoreExprs alt_bndrs

   zap v | isTyVar v = v                -- See NB2 above
         | otherwise = zapIdOccInfo v


decreaseSpecCount :: ScEnv -> Int -> ScEnv
-- See Note [Avoiding exponential blowup]
decreaseSpecCount env n_specs
  = env { sc_count = case sc_count env of
                       Nothing -> Nothing
                       Just n  -> Just (n `div` (n_specs + 1)) }
        -- The "+1" takes account of the original function;
        -- See Note [Avoiding exponential blowup]

---------------------------------------------------
-- See Note [Forcing specialisation]
ignoreType    :: ScEnv -> Type   -> Bool
ignoreDataCon  :: ScEnv -> DataCon -> Bool
forceSpecBndr :: ScEnv -> Var    -> Bool

#ifndef GHCI
ignoreType    _ _  = False
ignoreDataCon  _ _ = False
#else /* GHCI */

ignoreDataCon env dc = ignoreTyCon env (dataConTyCon dc)

ignoreType env ty
  = case tyConAppTyCon_maybe ty of
      Just tycon -> ignoreTyCon env tycon
      _          -> False

ignoreTyCon :: ScEnv -> TyCon -> Bool
ignoreTyCon env tycon
  = lookupUFM (sc_annotations env) tycon == Just NoSpecConstr
#endif /* GHCI */

forceSpecBndr env var = forceSpecFunTy env . snd . splitForAllTys . varType $ var

forceSpecFunTy :: ScEnv -> Type -> Bool
forceSpecFunTy env = any (forceSpecArgTy env) . fst . splitFunTys

forceSpecArgTy :: ScEnv -> Type -> Bool
forceSpecArgTy env ty
  | Just ty' <- coreView ty = forceSpecArgTy env ty'

forceSpecArgTy env ty
  | Just (tycon, tys) <- splitTyConApp_maybe ty
  , tycon /= funTyCon
      = tyConName tycon == specTyConName
#ifdef GHCI
        || lookupUFM (sc_annotations env) tycon == Just ForceSpecConstr
#endif
        || any (forceSpecArgTy env) tys

forceSpecArgTy _ _ = False
\end{code}

Note [Add scrutinee to ValueEnv too]
~~~~~~~~~~~~~~~~~~~~~~~~~~~~~~~~~~~~
Consider this:
   case x of y
     (a,b) -> case b of c
                I# v -> ...(f y)...
By the time we get to the call (f y), the ValueEnv
will have a binding for y, and for c
    y -> (a,b)
    c -> I# v
BUT that's not enough!  Looking at the call (f y) we
see that y is pair (a,b), but we also need to know what 'b' is.
So in extendCaseBndrs we must *also* add the binding
   b -> I# v
else we lose a useful specialisation for f.  This is necessary even
though the simplifier has systematically replaced uses of 'x' with 'y'
and 'b' with 'c' in the code.  The use of 'b' in the ValueEnv came
from outside the case.  See Trac #4908 for the live example.

Note [Avoiding exponential blowup]
~~~~~~~~~~~~~~~~~~~~~~~~~~~~~~~~~~
The sc_count field of the ScEnv says how many times we are prepared to
duplicate a single function.  But we must take care with recursive
specialisations.  Consider

        let $j1 = let $j2 = let $j3 = ...
                            in
                            ...$j3...
                  in
                  ...$j2...
        in
        ...$j1...

If we specialise $j1 then in each specialisation (as well as the original)
we can specialise $j2, and similarly $j3.  Even if we make just *one*
specialisation of each, because we also have the original we'll get 2^n
copies of $j3, which is not good.

So when recursively specialising we divide the sc_count by the number of
copies we are making at this level, including the original.


%************************************************************************
%*                                                                      *
\subsection{Usage information: flows upwards}
%*                                                                      *
%************************************************************************

\begin{code}
data ScUsage
   = SCU {
        scu_calls :: CallEnv,           -- Calls
                                        -- The functions are a subset of the
                                        --      RecFuns in the ScEnv

        scu_occs :: !(IdEnv ArgOcc)     -- Information on argument occurrences
     }                                  -- The domain is OutIds

type CallEnv = IdEnv [Call]
type Call = (ValueEnv, [CoreArg])
        -- The arguments of the call, together with the
        -- env giving the constructor bindings at the call site

nullUsage :: ScUsage
nullUsage = SCU { scu_calls = emptyVarEnv, scu_occs = emptyVarEnv }

combineCalls :: CallEnv -> CallEnv -> CallEnv
combineCalls = plusVarEnv_C (++)

combineUsage :: ScUsage -> ScUsage -> ScUsage
combineUsage u1 u2 = SCU { scu_calls = combineCalls (scu_calls u1) (scu_calls u2),
                           scu_occs  = plusVarEnv_C combineOcc (scu_occs u1) (scu_occs u2) }

combineUsages :: [ScUsage] -> ScUsage
combineUsages [] = nullUsage
combineUsages us = foldr1 combineUsage us

lookupOccs :: ScUsage -> [OutVar] -> (ScUsage, [ArgOcc])
lookupOccs (SCU { scu_calls = sc_calls, scu_occs = sc_occs }) bndrs
  = (SCU {scu_calls = sc_calls, scu_occs = delVarEnvList sc_occs bndrs},
     [lookupVarEnv sc_occs b `orElse` NoOcc | b <- bndrs])

data ArgOcc = NoOcc     -- Doesn't occur at all; or a type argument
            | UnkOcc    -- Used in some unknown way

            | ScrutOcc  -- See Note [ScrutOcc]
                 (DataConEnv [ArgOcc])   -- How the sub-components are used

type DataConEnv a = UniqFM a     -- Keyed by DataCon

{- Note  [ScrutOcc]
~~~~~~~~~~~~~~~~~~~
An occurrence of ScrutOcc indicates that the thing, or a `cast` version of the thing,
is *only* taken apart or applied.

  Functions, literal: ScrutOcc emptyUFM
  Data constructors:  ScrutOcc subs,

where (subs :: UniqFM [ArgOcc]) gives usage of the *pattern-bound* components,
The domain of the UniqFM is the Unique of the data constructor

The [ArgOcc] is the occurrences of the *pattern-bound* components
of the data structure.  E.g.
        data T a = forall b. MkT a b (b->a)
A pattern binds b, x::a, y::b, z::b->a, but not 'a'!

-}

instance Outputable ArgOcc where
  ppr (ScrutOcc xs) = ptext (sLit "scrut-occ") <> ppr xs
  ppr UnkOcc        = ptext (sLit "unk-occ")
  ppr NoOcc         = ptext (sLit "no-occ")

evalScrutOcc :: ArgOcc
evalScrutOcc = ScrutOcc emptyUFM

-- Experimentally, this vesion of combineOcc makes ScrutOcc "win", so
-- that if the thing is scrutinised anywhere then we get to see that
-- in the overall result, even if it's also used in a boxed way
-- This might be too agressive; see Note [Reboxing] Alternative 3
combineOcc :: ArgOcc -> ArgOcc -> ArgOcc
combineOcc NoOcc         occ           = occ
combineOcc occ           NoOcc         = occ
combineOcc (ScrutOcc xs) (ScrutOcc ys) = ScrutOcc (plusUFM_C combineOccs xs ys)
combineOcc UnkOcc        (ScrutOcc ys) = ScrutOcc ys
combineOcc (ScrutOcc xs) UnkOcc        = ScrutOcc xs
combineOcc UnkOcc        UnkOcc        = UnkOcc

combineOccs :: [ArgOcc] -> [ArgOcc] -> [ArgOcc]
combineOccs xs ys = zipWithEqual "combineOccs" combineOcc xs ys

setScrutOcc :: ScEnv -> ScUsage -> OutExpr -> ArgOcc -> ScUsage
-- _Overwrite_ the occurrence info for the scrutinee, if the scrutinee
-- is a variable, and an interesting variable
setScrutOcc env usg (Cast e _) occ      = setScrutOcc env usg e occ
setScrutOcc env usg (Tick _ e) occ      = setScrutOcc env usg e occ
setScrutOcc env usg (Var v)    occ
  | Just RecArg <- lookupHowBound env v = usg { scu_occs = extendVarEnv (scu_occs usg) v occ }
  | otherwise                           = usg
setScrutOcc _env usg _other _occ        -- Catch-all
  = usg
\end{code}

%************************************************************************
%*                                                                      *
\subsection{The main recursive function}
%*                                                                      *
%************************************************************************

The main recursive function gathers up usage information, and
creates specialised versions of functions.

\begin{code}
scExpr, scExpr' :: ScEnv -> CoreExpr -> UniqSM (ScUsage, CoreExpr)
        -- The unique supply is needed when we invent
        -- a new name for the specialised function and its args

scExpr env e = scExpr' env e


scExpr' env (Var v)      = case scSubstId env v of
                            Var v' -> return (mkVarUsage env v' [], Var v')
                            e'     -> scExpr (zapScSubst env) e'

scExpr' env (Type t)     = return (nullUsage, Type (scSubstTy env t))
scExpr' env (Coercion c) = return (nullUsage, Coercion (scSubstCo env c))
scExpr' _   e@(Lit {})   = return (nullUsage, e)
scExpr' env (Tick t e)   = do (usg, e') <- scExpr env e
                              return (usg, Tick t e')
scExpr' env (Cast e co)  = do (usg, e') <- scExpr env e
                              return (usg, Cast e' (scSubstCo env co))
scExpr' env e@(App _ _)  = scApp env (collectArgs e)
scExpr' env (Lam b e)    = do let (env', b') = extendBndr env b
                              (usg, e') <- scExpr env' e
                              return (usg, Lam b' e')

scExpr' env (Case scrut b ty alts)
  = do  { (scrut_usg, scrut') <- scExpr env scrut
        ; case isValue (sc_vals env) scrut' of
                Just (ConVal con args) -> sc_con_app con args scrut'
                _other                 -> sc_vanilla scrut_usg scrut'
        }
  where
    sc_con_app con args scrut'  -- Known constructor; simplify
     = do { let (_, bs, rhs) = findAlt con alts
                                  `orElse` (DEFAULT, [], mkImpossibleExpr ty)
                alt_env'     = extendScSubstList env ((b,scrut') : bs `zip` trimConArgs con args)
          ; scExpr alt_env' rhs }

    sc_vanilla scrut_usg scrut' -- Normal case
     = do { let (alt_env,b') = extendBndrWith RecArg env b
                        -- Record RecArg for the components

          ; (alt_usgs, alt_occs, alts')
                <- mapAndUnzip3M (sc_alt alt_env scrut' b') alts

          ; let scrut_occ  = foldr combineOcc NoOcc alt_occs
                scrut_usg' = setScrutOcc env scrut_usg scrut' scrut_occ
                -- The combined usage of the scrutinee is given
                -- by scrut_occ, which is passed to scScrut, which
                -- in turn treats a bare-variable scrutinee specially

          ; return (foldr combineUsage scrut_usg' alt_usgs,
                    Case scrut' b' (scSubstTy env ty) alts') }

    sc_alt env scrut' b' (con,bs,rhs)
     = do { let (env1, bs1) = extendBndrsWith RecArg env bs
                (env2, bs2) = extendCaseBndrs env1 scrut' b' con bs1
          ; (usg, rhs') <- scExpr env2 rhs
          ; let (usg', b_occ:arg_occs) = lookupOccs usg (b':bs2)
                scrut_occ = case con of
                               DataAlt dc -> ScrutOcc (unitUFM dc arg_occs)
                               _          -> ScrutOcc emptyUFM
          ; return (usg', b_occ `combineOcc` scrut_occ, (con, bs2, rhs')) }

scExpr' env (Let (NonRec bndr rhs) body)
  | isTyVar bndr        -- Type-lets may be created by doBeta
  = scExpr' (extendScSubst env bndr rhs) body

  | otherwise
  = do  { let (body_env, bndr') = extendBndr env bndr
        ; (rhs_usg, rhs_info)  <- scRecRhs env (bndr',rhs)

        ; let body_env2         = extendHowBound body_env [bndr'] RecFun
                                   -- Note [Local let bindings]
              RI _ rhs' _ _ _   = rhs_info
              body_env3         = extendValEnv body_env2 bndr' (isValue (sc_vals env) rhs')

        ; (body_usg, body') <- scExpr body_env3 body

          -- NB: For non-recursive bindings we inherit sc_force flag from
          -- the parent function (see Note [Forcing specialisation])
        ; (spec_usg, specs) <- specialise env
                                          (scu_calls body_usg)
                                          rhs_info
                                          (SI [] 0 (Just rhs_usg))

        ; return (body_usg { scu_calls = scu_calls body_usg `delVarEnv` bndr' }
                    `combineUsage` rhs_usg `combineUsage` spec_usg,
                  mkLets [NonRec b r | (b,r) <- specInfoBinds rhs_info specs] body')
        }


-- A *local* recursive group: see Note [Local recursive groups]
scExpr' env (Let (Rec prs) body)
  = do  { let (bndrs,rhss)      = unzip prs
              (rhs_env1,bndrs') = extendRecBndrs env bndrs
              rhs_env2          = extendHowBound rhs_env1 bndrs' RecFun
              force_spec        = any (forceSpecBndr env) bndrs'
                -- Note [Forcing specialisation]

        ; (rhs_usgs, rhs_infos) <- mapAndUnzipM (scRecRhs rhs_env2) (bndrs' `zip` rhss)
        ; (body_usg, body')     <- scExpr rhs_env2 body

        -- NB: start specLoop from body_usg
        ; (spec_usg, specs) <- specLoop (scForce rhs_env2 force_spec)
                                        (scu_calls body_usg) rhs_infos nullUsage
                                        [SI [] 0 (Just usg) | usg <- rhs_usgs]
                -- Do not unconditionally generate specialisations from rhs_usgs
                -- Instead use them only if we find an unspecialised call
                -- See Note [Local recursive groups]

        ; let rhs_usg = combineUsages rhs_usgs
              all_usg = spec_usg `combineUsage` rhs_usg `combineUsage` body_usg
              bind'   = Rec (concat (zipWith specInfoBinds rhs_infos specs))

        ; return (all_usg { scu_calls = scu_calls all_usg `delVarEnvList` bndrs' },
                  Let bind' body') }
\end{code}

Note [Local let bindings]
~~~~~~~~~~~~~~~~~~~~~~~~~
It is not uncommon to find this

   let $j = \x. <blah> in ...$j True...$j True...

Here $j is an arbitrary let-bound function, but it often comes up for
join points.  We might like to specialise $j for its call patterns.
Notice the difference from a letrec, where we look for call patterns
in the *RHS* of the function.  Here we look for call patterns in the
*body* of the let.

At one point I predicated this on the RHS mentioning the outer
recursive function, but that's not essential and might even be
harmful.  I'm not sure.


\begin{code}
scApp :: ScEnv -> (InExpr, [InExpr]) -> UniqSM (ScUsage, CoreExpr)

scApp env (Var fn, args)        -- Function is a variable
  = ASSERT( not (null args) )
    do  { args_w_usgs <- mapM (scExpr env) args
        ; let (arg_usgs, args') = unzip args_w_usgs
              arg_usg = combineUsages arg_usgs
        ; case scSubstId env fn of
            fn'@(Lam {}) -> scExpr (zapScSubst env) (doBeta fn' args')
                        -- Do beta-reduction and try again

            Var fn' -> return (arg_usg `combineUsage` mkVarUsage env fn' args',
                               mkApps (Var fn') args')

            other_fn' -> return (arg_usg, mkApps other_fn' args') }
                -- NB: doing this ignores any usage info from the substituted
                --     function, but I don't think that matters.  If it does
                --     we can fix it.
  where
    doBeta :: OutExpr -> [OutExpr] -> OutExpr
    -- ToDo: adjust for System IF
    doBeta (Lam bndr body) (arg : args) = Let (NonRec bndr arg) (doBeta body args)
    doBeta fn              args         = mkApps fn args

-- The function is almost always a variable, but not always.
-- In particular, if this pass follows float-in,
-- which it may, we can get
--      (let f = ...f... in f) arg1 arg2
scApp env (other_fn, args)
  = do  { (fn_usg,   fn')   <- scExpr env other_fn
        ; (arg_usgs, args') <- mapAndUnzipM (scExpr env) args
        ; return (combineUsages arg_usgs `combineUsage` fn_usg, mkApps fn' args') }

----------------------
mkVarUsage :: ScEnv -> Id -> [CoreExpr] -> ScUsage
mkVarUsage env fn args
  = case lookupHowBound env fn of
        Just RecFun -> SCU { scu_calls = unitVarEnv fn [(sc_vals env, args)]
                           , scu_occs  = emptyVarEnv }
        Just RecArg -> SCU { scu_calls = emptyVarEnv
                           , scu_occs  = unitVarEnv fn arg_occ }
        Nothing     -> nullUsage
  where
    -- I rather think we could use UnkOcc all the time
    arg_occ | null args = UnkOcc
            | otherwise = evalScrutOcc

----------------------
scTopBindEnv :: ScEnv -> CoreBind -> UniqSM (ScEnv, CoreBind)
scTopBindEnv env (Rec prs)
  = do  { let (rhs_env1,bndrs') = extendRecBndrs env bndrs
              rhs_env2          = extendHowBound rhs_env1 bndrs RecFun

              prs'              = zip bndrs' rhss
        ; return (rhs_env2, Rec prs') }
  where
    (bndrs,rhss) = unzip prs

scTopBindEnv env (NonRec bndr rhs)
  = do  { let (env1, bndr') = extendBndr env bndr
              env2          = extendValEnv env1 bndr' (isValue (sc_vals env) rhs)
        ; return (env2, NonRec bndr' rhs) }

----------------------
scTopBind :: ScEnv -> ScUsage -> CoreBind -> UniqSM (ScUsage, CoreBind)

{-
scTopBind _ usage _
  | pprTrace "scTopBind_usage" (ppr (scu_calls usage)) False
  = error "false"
-}
 
scTopBind env usage (Rec prs)
  | Just threshold <- sc_size env
  , not force_spec
  , not (all (couldBeSmallEnoughToInline (sc_dflags env) threshold) rhss)
                -- No specialisation
  = do  { (rhs_usgs, rhss')   <- mapAndUnzipM (scExpr env) rhss
        ; return (usage `combineUsage` (combineUsages rhs_usgs), Rec (bndrs `zip` rhss')) }
  | otherwise   -- Do specialisation
  = do  { (rhs_usgs, rhs_infos) <- mapAndUnzipM (scRecRhs env) (bndrs `zip` rhss)
        -- ; pprTrace "scTopBind" (ppr bndrs $$ ppr (map (lookupVarEnv (scu_calls usage)) bndrs)) (return ())

        -- Note [Top-level recursive groups]
        ; let (usg,rest) = if   all (not . isExportedId) bndrs
                           then -- pprTrace "scTopBind-T" (ppr bndrs $$ ppr (map (fmap (map snd) . lookupVarEnv (scu_calls usage)) bndrs))
                                ( usage
                                , [SI [] 0 (Just us) | us <- rhs_usgs] )
                           else ( combineUsages rhs_usgs
                                , [SI [] 0 Nothing   | _  <- rhs_usgs] )

        ; (usage', specs) <- specLoop (scForce env force_spec)
                                 (scu_calls usg) rhs_infos nullUsage rest

        ; return (usage `combineUsage` usage',
                  Rec (concat (zipWith specInfoBinds rhs_infos specs))) }
  where
    (bndrs,rhss) = unzip prs
    force_spec   = any (forceSpecBndr env) bndrs
      -- Note [Forcing specialisation]

scTopBind env usage (NonRec bndr rhs)
  = do  { (rhs_usg', rhs') <- scExpr env rhs
        ; return (usage `combineUsage` rhs_usg', NonRec bndr rhs') }

----------------------
scRecRhs :: ScEnv -> (OutId, InExpr) -> UniqSM (ScUsage, RhsInfo)
scRecRhs env (bndr,rhs)
  = do  { let (arg_bndrs,body)       = collectBinders rhs
              (body_env, arg_bndrs') = extendBndrsWith RecArg env arg_bndrs
        ; (body_usg, body')         <- scExpr body_env body
        ; let (rhs_usg, arg_occs)    = lookupOccs body_usg arg_bndrs'
        ; return (rhs_usg, RI bndr (mkLams arg_bndrs' body')
                                   arg_bndrs body arg_occs) }
                -- The arg_occs says how the visible,
                -- lambda-bound binders of the RHS are used
                -- (including the TyVar binders)
                -- Two pats are the same if they match both ways

----------------------
specInfoBinds :: RhsInfo -> SpecInfo -> [(Id,CoreExpr)]
specInfoBinds (RI fn new_rhs _ _ _) (SI specs _ _)
  = [(id,rhs) | OS _ _ id rhs <- specs] ++
              -- First the specialised bindings

    [(fn `addIdSpecialisations` rules, new_rhs)]
              -- And now the original binding
  where
    rules = [r | OS _ r _ _ <- specs]

\end{code}


%************************************************************************
%*                                                                      *
                The specialiser itself
%*                                                                      *
%************************************************************************

\begin{code}
data RhsInfo = RI OutId                 -- The binder
                  OutExpr               -- The new RHS
                  [InVar] InExpr        -- The *original* RHS (\xs.body)
                                        --   Note [Specialise original body]
                  [ArgOcc]              -- Info on how the xs occur in body

data SpecInfo = SI [OneSpec]            -- The specialisations we have generated

                   Int                  -- Length of specs; used for numbering them

                   (Maybe ScUsage)      -- Just cs  => we have not yet used calls in the
                                        --             from calls in the *original* RHS as
                                        --             seeds for new specialisations;
                                        --             if you decide to do so, here is the
                                        --             RHS usage (which has not yet been
                                        --             unleashed)
                                        -- Nothing => we have
                                        -- See Note [Local recursive groups]

        -- One specialisation: Rule plus definition
data OneSpec  = OS CallPat              -- Call pattern that generated this specialisation
                   CoreRule             -- Rule connecting original id with the specialisation
                   OutId OutExpr        -- Spec id + its rhs


specLoop :: ScEnv
         -> CallEnv
         -> [RhsInfo]
         -> ScUsage -> [SpecInfo]               -- One per binder; acccumulating parameter
         -> UniqSM (ScUsage, [SpecInfo])        -- ...ditto...

specLoop env all_calls rhs_infos usg_so_far specs_so_far
  = do  { specs_w_usg <- zipWithM (specialise env all_calls) rhs_infos specs_so_far
        ; let (new_usg_s, all_specs) = unzip specs_w_usg
              new_usg   = combineUsages new_usg_s
              new_calls = scu_calls new_usg
              all_usg   = usg_so_far `combineUsage` new_usg
        ; if isEmptyVarEnv new_calls then
                return (all_usg, all_specs)
          else
                specLoop env new_calls rhs_infos all_usg all_specs }

specialise
   :: ScEnv
   -> CallEnv                           -- Info on calls
   -> RhsInfo
   -> SpecInfo                          -- Original RHS plus patterns dealt with
   -> UniqSM (ScUsage, SpecInfo)        -- New specialised versions and their usage

-- Note: this only generates *specialised* bindings
-- The original binding is added by specInfoBinds
--
-- Note: the rhs here is the optimised version of the original rhs
-- So when we make a specialised copy of the RHS, we're starting
-- from an RHS whose nested functions have been optimised already.

specialise env bind_calls (RI fn _ arg_bndrs body arg_occs)
               spec_info@(SI specs spec_count mb_unspec)
  | not (isBottomingId fn)      -- Note [Do not specialise diverging functions]
  , not (isNeverActive (idInlineActivation fn)) -- See Note [Transfer activation]
  , notNull arg_bndrs           -- Only specialise functions
  , Just all_calls <- lookupVarEnv bind_calls fn
  = do  { (boring_call, pats) <- callsToPats env specs arg_occs all_calls
--      ; pprTrace "specialise" (vcat [ ppr fn <+> text "with" <+> int (length pats) <+> text "good patterns"
--                                      , text "arg_occs" <+> ppr arg_occs
--                                    , text "calls" <+> ppr all_calls
--                                    , text "good pats" <+> ppr pats])  $
--        return ()

                -- Bale out if too many specialisations
        ; let n_pats      = length pats
              spec_count' = n_pats + spec_count
        ; case sc_count env of
            Just max | not (sc_force env) && spec_count' > max
                -> if (debugIsOn || opt_PprStyle_Debug)  -- Suppress this scary message for
                   then pprTrace "SpecConstr" msg $      -- ordinary users!  Trac #5125
                        return (nullUsage, spec_info)
                   else return (nullUsage, spec_info)
                where
                   msg = vcat [ sep [ ptext (sLit "Function") <+> quotes (ppr fn)
                                    , nest 2 (ptext (sLit "has") <+>
                                              speakNOf spec_count' (ptext (sLit "call pattern")) <> comma <+>
                                              ptext (sLit "but the limit is") <+> int max) ]
                              , ptext (sLit "Use -fspec-constr-count=n to set the bound")
                              , extra ]
                   extra | not opt_PprStyle_Debug = ptext (sLit "Use -dppr-debug to see specialisations")
                         | otherwise = ptext (sLit "Specialisations:") <+> ppr (pats ++ [p | OS p _ _ _ <- specs])

            _normal_case -> do {

          let spec_env = decreaseSpecCount env n_pats
        ; (spec_usgs, new_specs) <- mapAndUnzipM (spec_one spec_env fn arg_bndrs body)
                                                 (pats `zip` [spec_count..])
                -- See Note [Specialise original body]

        ; let spec_usg = combineUsages spec_usgs
              (new_usg, mb_unspec')
                  = case mb_unspec of
                      Just rhs_usg | boring_call -> (spec_usg `combineUsage` rhs_usg, Nothing)
                      _                          -> (spec_usg,                      mb_unspec)

        ; return (new_usg, SI (new_specs ++ specs) spec_count' mb_unspec') } }
  | otherwise
  = return (nullUsage, spec_info)               -- The boring case


---------------------
spec_one :: ScEnv
         -> OutId       -- Function
         -> [InVar]     -- Lambda-binders of RHS; should match patterns
         -> InExpr      -- Body of the original function
         -> (CallPat, Int)
         -> UniqSM (ScUsage, OneSpec)   -- Rule and binding

-- spec_one creates a specialised copy of the function, together
-- with a rule for using it.  I'm very proud of how short this
-- function is, considering what it does :-).

{-
  Example

     In-scope: a, x::a
     f = /\b \y::[(a,b)] -> ....f (b,c) ((:) (a,(b,c)) (x,v) (h w))...
          [c::*, v::(b,c) are presumably bound by the (...) part]
  ==>
     f_spec = /\ b c \ v::(b,c) hw::[(a,(b,c))] ->
                  (...entire body of f...) [b -> (b,c),
                                            y -> ((:) (a,(b,c)) (x,v) hw)]

     RULE:  forall b::* c::*,           -- Note, *not* forall a, x
                   v::(b,c),
                   hw::[(a,(b,c))] .

            f (b,c) ((:) (a,(b,c)) (x,v) hw) = f_spec b c v hw
-}

spec_one env fn arg_bndrs body (call_pat@(qvars, pats), rule_number)
  = do  { spec_uniq <- getUniqueUs
        ; let spec_env   = extendScSubstList (extendScInScope env qvars)
                                             (arg_bndrs `zip` pats)
              fn_name    = idName fn
              fn_loc     = nameSrcSpan fn_name
              fn_occ     = nameOccName fn_name
              spec_occ   = mkSpecOcc fn_occ
              -- We use fn_occ rather than fn in the rule_name string
              -- as we don't want the uniq to end up in the rule, and
              -- hence in the ABI, as that can cause spurious ABI
              -- changes (#4012).
              rule_name  = mkFastString ("SC:" ++ occNameString fn_occ ++ show rule_number)
              spec_name  = mkInternalName spec_uniq spec_occ fn_loc
--      ; pprTrace "{spec_one" (ppr (sc_count env) <+> ppr fn <+> ppr pats <+> text "-->" <+> ppr spec_name) $ 
--        return ()

        -- Specialise the body
        ; (spec_usg, spec_body) <- scExpr spec_env body

--      ; pprTrace "done spec_one}" (ppr fn) $ 
--        return ()

                -- And build the results
        ; let spec_id    = mkLocalId spec_name (mkPiTypes spec_lam_args body_ty) 
                             -- See Note [Transfer strictness]
                             `setIdStrictness` spec_str
                             `setIdArity` count isId spec_lam_args
              spec_str   = calcSpecStrictness fn spec_lam_args pats
                -- Conditionally use result of new worker-wrapper transform
<<<<<<< HEAD
              (spec_lam_args, spec_call_args) = mkWorkerArgs (sc_dflags env) qvars False body_ty
=======
              (spec_lam_args, spec_call_args) = mkWorkerArgs (sc_dflags env) qvars NoOneShotInfo body_ty
>>>>>>> 1a11e9ba
                -- Usual w/w hack to avoid generating 
                -- a spec_rhs of unlifted type and no args

              spec_rhs   = mkLams spec_lam_args spec_body
              body_ty    = exprType spec_body
              rule_rhs   = mkVarApps (Var spec_id) spec_call_args
              inline_act = idInlineActivation fn
              rule       = mkRule True {- Auto -} True {- Local -}
                                  rule_name inline_act fn_name qvars pats rule_rhs
                           -- See Note [Transfer activation]
        ; return (spec_usg, OS call_pat rule spec_id spec_rhs) }

calcSpecStrictness :: Id                     -- The original function
                   -> [Var] -> [CoreExpr]    -- Call pattern
                   -> StrictSig              -- Strictness of specialised thing
-- See Note [Transfer strictness]
calcSpecStrictness fn qvars pats
  = mkClosedStrictSig spec_dmds topRes
  where
    spec_dmds = [ lookupVarEnv dmd_env qv `orElse` topDmd | qv <- qvars, isId qv ]
    StrictSig (DmdType _ dmds _) = idStrictness fn

    dmd_env = go emptyVarEnv dmds pats

    go :: DmdEnv -> [Demand] -> [CoreExpr] -> DmdEnv
    go env ds (Type {} : pats)     = go env ds pats
    go env ds (Coercion {} : pats) = go env ds pats
    go env (d:ds) (pat : pats)     = go (go_one env d pat) ds pats
    go env _      _                = env

    go_one :: DmdEnv -> Demand -> CoreExpr -> DmdEnv
    go_one env d   (Var v) = extendVarEnv_C bothDmd env v d
    go_one env d e 
           | Just ds <- splitProdDmd_maybe d  -- NB: d does not have to be strict
           , (Var _, args) <- collectArgs e = go env ds args
    go_one env _         _ = env
\end{code}

Note [Specialise original body]
~~~~~~~~~~~~~~~~~~~~~~~~~~~~~~~
The RhsInfo for a binding keeps the *original* body of the binding.  We
must specialise that, *not* the result of applying specExpr to the RHS
(which is also kept in RhsInfo). Otherwise we end up specialising a
specialised RHS, and that can lead directly to exponential behaviour.

Note [Transfer activation]
~~~~~~~~~~~~~~~~~~~~~~~~~~
  This note is for SpecConstr, but exactly the same thing
  happens in the overloading specialiser; see
  Note [Auto-specialisation and RULES] in Specialise.

In which phase should the specialise-constructor rules be active?
Originally I made them always-active, but Manuel found that this
defeated some clever user-written rules.  Then I made them active only
in Phase 0; after all, currently, the specConstr transformation is
only run after the simplifier has reached Phase 0, but that meant
that specialisations didn't fire inside wrappers; see test
simplCore/should_compile/spec-inline.

So now I just use the inline-activation of the parent Id, as the
activation for the specialiation RULE, just like the main specialiser;

This in turn means there is no point in specialising NOINLINE things,
so we test for that.

Note [Transfer strictness]
~~~~~~~~~~~~~~~~~~~~~~~~~~
We must transfer strictness information from the original function to
the specialised one.  Suppose, for example

  f has strictness     SS
        and a RULE     f (a:as) b = f_spec a as b

Now we want f_spec to have strictness  LLS, otherwise we'll use call-by-need
when calling f_spec instead of call-by-value.  And that can result in
unbounded worsening in space (cf the classic foldl vs foldl')

See Trac #3437 for a good example.

The function calcSpecStrictness performs the calculation.


%************************************************************************
%*                                                                      *
\subsection{Argument analysis}
%*                                                                      *
%************************************************************************

This code deals with analysing call-site arguments to see whether
they are constructor applications.

Note [Free type variables of the qvar types]
~~~~~~~~~~~~~~~~~~~~~~~~~~~~~~~~~~~~~~~~~~~~
In a call (f @a x True), that we want to specialise, what variables should
we quantify over.  Clearly over 'a' and 'x', but what about any type variables
free in x's type?  In fact we don't need to worry about them because (f @a)
can only be a well-typed application if its type is compatible with x, so any
variables free in x's type must be free in (f @a), and hence either be gathered
via 'a' itself, or be in scope at f's defn.  Hence we just take
  (exprsFreeVars pats).

BUT phantom type synonyms can mess this reasoning up,
  eg   x::T b   with  type T b = Int
So we apply expandTypeSynonyms to the bound Ids.
See Trac # 5458.  Yuk.

\begin{code}
type CallPat = ([Var], [CoreExpr])      -- Quantified variables and arguments

callsToPats :: ScEnv -> [OneSpec] -> [ArgOcc] -> [Call] -> UniqSM (Bool, [CallPat])
        -- Result has no duplicate patterns,
        -- nor ones mentioned in done_pats
        -- Bool indicates that there was at least one boring pattern
callsToPats env done_specs bndr_occs calls
  = do  { mb_pats <- mapM (callToPats env bndr_occs) calls

        ; let good_pats :: [(CallPat, ValueEnv)]
              good_pats = catMaybes mb_pats
              done_pats = [p | OS p _ _ _ <- done_specs]
              is_done p = any (samePat p) done_pats
              no_recursive = map fst (filterOut (is_too_recursive env) good_pats)

        ; return (any isNothing mb_pats,
                  filterOut is_done (nubBy samePat no_recursive)) }

is_too_recursive :: ScEnv -> (CallPat, ValueEnv) -> Bool
    -- Count the number of recursive constructors in a call pattern,
    -- filter out if there are more than the maximum.
    -- This is only necessary if ForceSpecConstr is in effect:
    -- otherwise specConstrCount will cause specialisation to terminate.
    -- See Note [Limit recursive specialisation]
is_too_recursive env ((_,exprs), val_env)
 = sc_force env && maximum (map go exprs) > sc_recursive env
 where
  go e
   | Just (ConVal (DataAlt dc) args) <- isValue val_env e
   , isRecursiveTyCon (dataConTyCon dc)
   = 1 + sum (map go args)

   |App f a                          <- e
   = go f + go a

   | otherwise
   = 0

callToPats :: ScEnv -> [ArgOcc] -> Call -> UniqSM (Maybe (CallPat, ValueEnv))
        -- The [Var] is the variables to quantify over in the rule
        --      Type variables come first, since they may scope
        --      over the following term variables
        -- The [CoreExpr] are the argument patterns for the rule
callToPats env bndr_occs (con_env, args)
  | length args < length bndr_occs      -- Check saturated
  = return Nothing
  | otherwise
  = do  { let in_scope      = substInScope (sc_subst env)
        ; (interesting, pats) <- argsToPats env in_scope con_env args bndr_occs
        ; let pat_fvs       = varSetElems (exprsFreeVars pats)
              in_scope_vars = getInScopeVars in_scope
              qvars         = filterOut (`elemVarSet` in_scope_vars) pat_fvs
                -- Quantify over variables that are not in scope
                -- at the call site
                -- See Note [Free type variables of the qvar types]
                -- See Note [Shadowing] at the top

              (tvs, ids)    = partition isTyVar qvars
              qvars'        = tvs ++ map sanitise ids
                -- Put the type variables first; the type of a term
                -- variable may mention a type variable

              sanitise id   = id `setIdType` expandTypeSynonyms (idType id)
                -- See Note [Free type variables of the qvar types]

        ; -- pprTrace "callToPats"  (ppr args $$ ppr bndr_occs) $
          if interesting
          then return (Just ((qvars', pats), con_env))
          else return Nothing }

    -- argToPat takes an actual argument, and returns an abstracted
    -- version, consisting of just the "constructor skeleton" of the
    -- argument, with non-constructor sub-expression replaced by new
    -- placeholder variables.  For example:
    --    C a (D (f x) (g y))  ==>  C p1 (D p2 p3)

argToPat :: ScEnv
         -> InScopeSet                  -- What's in scope at the fn defn site
         -> ValueEnv                    -- ValueEnv at the call site
         -> CoreArg                     -- A call arg (or component thereof)
         -> ArgOcc
         -> UniqSM (Bool, CoreArg)

-- Returns (interesting, pat),
-- where pat is the pattern derived from the argument
--            interesting=True if the pattern is non-trivial (not a variable or type)
-- E.g.         x:xs         --> (True, x:xs)
--              f xs         --> (False, w)        where w is a fresh wildcard
--              (f xs, 'c')  --> (True, (w, 'c'))  where w is a fresh wildcard
--              \x. x+y      --> (True, \x. x+y)
--              lvl7         --> (True, lvl7)      if lvl7 is bound
--                                                 somewhere further out

argToPat _env _in_scope _val_env arg@(Type {}) _arg_occ
  = return (False, arg)

argToPat env in_scope val_env (Tick _ arg) arg_occ
  = argToPat env in_scope val_env arg arg_occ
        -- Note [Notes in call patterns]
        -- ~~~~~~~~~~~~~~~~~~~~~~~~~~~~~
        -- Ignore Notes.  In particular, we want to ignore any InlineMe notes
        -- Perhaps we should not ignore profiling notes, but I'm going to
        -- ride roughshod over them all for now.
        --- See Note [Notes in RULE matching] in Rules

argToPat env in_scope val_env (Let _ arg) arg_occ
  = argToPat env in_scope val_env arg arg_occ
        -- See Note [Matching lets] in Rule.lhs
        -- Look through let expressions
        -- e.g.         f (let v = rhs in (v,w))
        -- Here we can specialise for f (v,w)
        -- because the rule-matcher will look through the let.

{- Disabled; see Note [Matching cases] in Rule.lhs
argToPat env in_scope val_env (Case scrut _ _ [(_, _, rhs)]) arg_occ
  | exprOkForSpeculation scrut  -- See Note [Matching cases] in Rule.hhs
  = argToPat env in_scope val_env rhs arg_occ
-}

argToPat env in_scope val_env (Cast arg co) arg_occ
  | isReflCo co     -- Substitution in the SpecConstr itself
                    -- can lead to identity coercions
  = argToPat env in_scope val_env arg arg_occ
  | not (ignoreType env ty2)
  = do  { (interesting, arg') <- argToPat env in_scope val_env arg arg_occ
        ; if not interesting then
                wildCardPat ty2
          else do
        { -- Make a wild-card pattern for the coercion
          uniq <- getUniqueUs
        ; let co_name = mkSysTvName uniq (fsLit "sg")
              co_var  = mkCoVar co_name (mkCoercionType Representational ty1 ty2)
        ; return (interesting, Cast arg' (mkCoVarCo co_var)) } }
  where
    Pair ty1 ty2 = coercionKind co



{-      Disabling lambda specialisation for now
        It's fragile, and the spec_loop can be infinite
argToPat in_scope val_env arg arg_occ
  | is_value_lam arg
  = return (True, arg)
  where
    is_value_lam (Lam v e)         -- Spot a value lambda, even if
        | isId v       = True      -- it is inside a type lambda
        | otherwise    = is_value_lam e
    is_value_lam other = False
-}

  -- Check for a constructor application
  -- NB: this *precedes* the Var case, so that we catch nullary constrs
argToPat env in_scope val_env arg arg_occ
  | Just (ConVal (DataAlt dc) args) <- isValue val_env arg
  , not (ignoreDataCon env dc)        -- See Note [NoSpecConstr]
  , Just arg_occs <- mb_scrut dc
  = do  { let (ty_args, rest_args) = splitAtList (dataConUnivTyVars dc) args
        ; (_, args') <- argsToPats env in_scope val_env rest_args arg_occs
        ; return (True,
                  mkConApp dc (ty_args ++ args')) }
  where
    mb_scrut dc = case arg_occ of
                    ScrutOcc bs
                           | Just occs <- lookupUFM bs dc
                                          -> Just (occs)  -- See Note [Reboxing]
                    _other | sc_force env -> Just (repeat UnkOcc)
                           | otherwise    -> Nothing

  -- Check if the argument is a variable that
  --    (a) is used in an interesting way in the body
  --    (b) we know what its value is
  -- In that case it counts as "interesting"
argToPat env in_scope val_env (Var v) arg_occ
  | sc_force env || case arg_occ of { UnkOcc -> False; _other -> True }, -- (a)
    is_value,                                                            -- (b)
    not (ignoreType env (varType v))
  = return (True, Var v)
  where
    is_value
        | isLocalId v = v `elemInScopeSet` in_scope
                        && isJust (lookupVarEnv val_env v)
                -- Local variables have values in val_env
        | otherwise   = isValueUnfolding (idUnfolding v)
                -- Imports have unfoldings

--      I'm really not sure what this comment means
--      And by not wild-carding we tend to get forall'd
--      variables that are in scope, which in turn can
--      expose the weakness in let-matching
--      See Note [Matching lets] in Rules

  -- Check for a variable bound inside the function.
  -- Don't make a wild-card, because we may usefully share
  --    e.g.  f a = let x = ... in f (x,x)
  -- NB: this case follows the lambda and con-app cases!!
-- argToPat _in_scope _val_env (Var v) _arg_occ
--   = return (False, Var v)
        -- SLPJ : disabling this to avoid proliferation of versions
        -- also works badly when thinking about seeding the loop
        -- from the body of the let
        --       f x y = letrec g z = ... in g (x,y)
        -- We don't want to specialise for that *particular* x,y

  -- The default case: make a wild-card
  -- We use this for coercions too
argToPat _env _in_scope _val_env arg _arg_occ
  = wildCardPat (exprType arg)

wildCardPat :: Type -> UniqSM (Bool, CoreArg)
wildCardPat ty
  = do { uniq <- getUniqueUs
       ; let id = mkSysLocal (fsLit "sc") uniq ty
       ; return (False, varToCoreExpr id) }

argsToPats :: ScEnv -> InScopeSet -> ValueEnv
           -> [CoreArg] -> [ArgOcc]  -- Should be same length
           -> UniqSM (Bool, [CoreArg])
argsToPats env in_scope val_env args occs
  = do { stuff <- zipWithM (argToPat env in_scope val_env) args occs
       ; let (interesting_s, args') = unzip stuff
       ; return (or interesting_s, args') }
\end{code}


\begin{code}
isValue :: ValueEnv -> CoreExpr -> Maybe Value
isValue _env (Lit lit)
  | litIsLifted lit = Nothing
  | otherwise       = Just (ConVal (LitAlt lit) [])

isValue env (Var v)
  | Just cval <- lookupVarEnv env v
  = Just cval  -- You might think we could look in the idUnfolding here
               -- but that doesn't take account of which branch of a
               -- case we are in, which is the whole point

  | not (isLocalId v) && isCheapUnfolding unf
  = isValue env (unfoldingTemplate unf)
  where
    unf = idUnfolding v
        -- However we do want to consult the unfolding
        -- as well, for let-bound constructors!

isValue env (Lam b e)
  | isTyVar b = case isValue env e of
                  Just _  -> Just LambdaVal
                  Nothing -> Nothing
  | otherwise = Just LambdaVal

isValue _env expr       -- Maybe it's a constructor application
  | (Var fun, args) <- collectArgs expr
  = case isDataConWorkId_maybe fun of

        Just con | args `lengthAtLeast` dataConRepArity con
                -- Check saturated; might be > because the
                --                  arity excludes type args
                -> Just (ConVal (DataAlt con) args)

        _other | valArgCount args < idArity fun
                -- Under-applied function
               -> Just LambdaVal        -- Partial application

        _other -> Nothing

isValue _env _expr = Nothing

valueIsWorkFree :: Value -> Bool
valueIsWorkFree LambdaVal       = True
valueIsWorkFree (ConVal _ args) = all exprIsWorkFree args

samePat :: CallPat -> CallPat -> Bool
samePat (vs1, as1) (vs2, as2)
  = all2 same as1 as2
  where
    same (Var v1) (Var v2)
        | v1 `elem` vs1 = v2 `elem` vs2
        | v2 `elem` vs2 = False
        | otherwise     = v1 == v2

    same (Lit l1)    (Lit l2)    = l1==l2
    same (App f1 a1) (App f2 a2) = same f1 f2 && same a1 a2

    same (Type {}) (Type {}) = True     -- Note [Ignore type differences]
    same (Coercion {}) (Coercion {}) = True
    same (Tick _ e1) e2 = same e1 e2  -- Ignore casts and notes
    same (Cast e1 _) e2 = same e1 e2
    same e1 (Tick _ e2) = same e1 e2
    same e1 (Cast e2 _) = same e1 e2

    same e1 e2 = WARN( bad e1 || bad e2, ppr e1 $$ ppr e2)
                 False  -- Let, lambda, case should not occur
    bad (Case {}) = True
    bad (Let {})  = True
    bad (Lam {})  = True
    bad _other    = False
\end{code}

Note [Ignore type differences]
~~~~~~~~~~~~~~~~~~~~~~~~~~~~~~
We do not want to generate specialisations where the call patterns
differ only in their type arguments!  Not only is it utterly useless,
but it also means that (with polymorphic recursion) we can generate
an infinite number of specialisations. Example is Data.Sequence.adjustTree,
I think.
<|MERGE_RESOLUTION|>--- conflicted
+++ resolved
@@ -1549,11 +1549,7 @@
                              `setIdArity` count isId spec_lam_args
               spec_str   = calcSpecStrictness fn spec_lam_args pats
                 -- Conditionally use result of new worker-wrapper transform
-<<<<<<< HEAD
-              (spec_lam_args, spec_call_args) = mkWorkerArgs (sc_dflags env) qvars False body_ty
-=======
               (spec_lam_args, spec_call_args) = mkWorkerArgs (sc_dflags env) qvars NoOneShotInfo body_ty
->>>>>>> 1a11e9ba
                 -- Usual w/w hack to avoid generating 
                 -- a spec_rhs of unlifted type and no args
 
