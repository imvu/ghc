--- conflicted
+++ resolved
@@ -64,11 +64,7 @@
     get (HsParTy ty)           = getl ty
     get (HsBangTy _ ty)        = getl ty
     get (HsRecTy flds)         = extractHsTyNames_s (map cd_fld_type flds)
-<<<<<<< HEAD
     get (HsNumberTy _)         = emptyNameSet
-    get (HsNumTy _)            = emptyNameSet
-=======
->>>>>>> a8defd8a
     get (HsTyVar tv)           = unitNameSet tv
     get (HsSpliceTy _ fvs _)   = fvs
     get (HsQuasiQuoteTy {})    = emptyNameSet
