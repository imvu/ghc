{-
(c) The GRASP/AQUA Project, Glasgow University, 1992-2006

\section[RnEnv]{Environment manipulation for the renamer monad}
-}

{-# LANGUAGE CPP #-}

module RnEnv (
        newTopSrcBinder,
        lookupLocatedTopBndrRn, lookupTopBndrRn,
        lookupLocatedOccRn, lookupOccRn, lookupOccRn_maybe,
        lookupLocalOccRn_maybe, lookupInfoOccRn,
        lookupLocalOccThLvl_maybe,
        lookupTypeOccRn, lookupKindOccRn,
        lookupGlobalOccRn, lookupGlobalOccRn_maybe,
        lookupOccRn_overloaded, lookupGlobalOccRn_overloaded,
        reportUnboundName, unknownNameSuggestions,
        addNameClashErrRn,

        HsSigCtxt(..), lookupLocalTcNames, lookupSigOccRn,
        lookupSigCtxtOccRn,

        lookupFixityRn, lookupTyFixityRn,
        lookupInstDeclBndr, lookupRecFieldOcc, lookupFamInstName,
        lookupConstructorFields,
        lookupSyntaxName, lookupSyntaxNames, lookupIfThenElse,
        lookupGreAvailRn,
        getLookupOccRn,mkUnboundName, mkUnboundNameRdr, isUnboundName,
        addUsedGRE, addUsedGREs, addUsedDataCons,

        newLocalBndrRn, newLocalBndrsRn,
        bindLocalNames, bindLocalNamesFV,
        MiniFixityEnv,
        addLocalFixities,
        bindLocatedLocalsFV, bindLocatedLocalsRn,
        extendTyVarEnvFVRn,

        checkDupRdrNames, checkShadowedRdrNames,
        checkDupNames, checkDupAndShadowedNames, checkTupSize,
        addFvRn, mapFvRn, mapMaybeFvRn, mapFvRnCPS,
        warnUnusedMatches,
        warnUnusedTopBinds, warnUnusedLocalBinds,
        mkFieldEnv,
        dataTcOccs, kindSigErr, perhapsForallMsg, unknownSubordinateErr,
        HsDocContext(..), pprHsDocContext,
        inHsDocContext, withHsDocContext
    ) where

#include "HsVersions.h"

import LoadIface        ( loadInterfaceForName, loadSrcInterface_maybe )
import IfaceEnv
import HsSyn
import RdrName
import HscTypes
import TcEnv
import TcRnMonad
import RdrHsSyn         ( setRdrNameSpace )
import Name
import NameSet
import NameEnv
import Avail
import Module
import ConLike
import DataCon
import TyCon
import PrelNames        ( mkUnboundName, isUnboundName, rOOT_MAIN, forall_tv_RDR )
import ErrUtils         ( MsgDoc )
import BasicTypes       ( Fixity(..), FixityDirection(..), minPrecedence, defaultFixity )
import SrcLoc
import Outputable
import Util
import Maybes
import BasicTypes       ( TopLevelFlag(..) )
import ListSetOps       ( removeDups )
import DynFlags
import FastString
import Control.Monad
import Data.List
import Data.Function    ( on )
import ListSetOps       ( minusList )
import Constants        ( mAX_TUPLE_SIZE )

{-
*********************************************************
*                                                      *
                Source-code binders
*                                                      *
*********************************************************

Note [Signature lazy interface loading]
~~~~~~~~~~~~~~~~~~~~~~~~~~~~~~~~~~~~~~~~~~

GHC's lazy interface loading can be a bit confusing, so this Note is an
empirical description of what happens in one interesting case. When
compiling a signature module against an its implementation, we do NOT
load interface files associated with its names until after the type
checking phase.  For example:

    module ASig where
        data T
        f :: T -> T

Suppose we compile this with -sig-of "A is ASig":

    module B where
        data T = T
        f T = T

    module A(module B) where
        import B

During type checking, we'll load A.hi because we need to know what the
RdrEnv for the module is, but we DO NOT load the interface for B.hi!
It's wholly unnecessary: our local definition 'data T' in ASig is all
the information we need to finish type checking.  This is contrast to
type checking of ordinary Haskell files, in which we would not have the
local definition "data T" and would need to consult B.hi immediately.
(Also, this situation never occurs for hs-boot files, since you're not
allowed to reexport from another module.)

After type checking, we then check that the types we provided are
consistent with the backing implementation (in checkHiBootOrHsigIface).
At this point, B.hi is loaded, because we need something to compare
against.

I discovered this behavior when trying to figure out why type class
instances for Data.Map weren't in the EPS when I was type checking a
test very much like ASig (sigof02dm): the associated interface hadn't
been loaded yet!  (The larger issue is a moot point, since an instance
declared in a signature can never be a duplicate.)

This behavior might change in the future.  Consider this
alternate module B:

    module B where
        {-# DEPRECATED T, f "Don't use" #-}
        data T = T
        f T = T

One might conceivably want to report deprecation warnings when compiling
ASig with -sig-of B, in which case we need to look at B.hi to find the
deprecation warnings during renaming.  At the moment, you don't get any
warning until you use the identifier further downstream.  This would
require adjusting addUsedGRE so that during signature compilation,
we do not report deprecation warnings for LocalDef.  See also
Note [Handling of deprecations]
-}

newTopSrcBinder :: Located RdrName -> RnM Name
newTopSrcBinder (L loc rdr_name)
  | Just name <- isExact_maybe rdr_name
  =     -- This is here to catch
        --   (a) Exact-name binders created by Template Haskell
        --   (b) The PrelBase defn of (say) [] and similar, for which
        --       the parser reads the special syntax and returns an Exact RdrName
        -- We are at a binding site for the name, so check first that it
        -- the current module is the correct one; otherwise GHC can get
        -- very confused indeed. This test rejects code like
        --      data T = (,) Int Int
        -- unless we are in GHC.Tup
    if isExternalName name then
      do { this_mod <- getModule
         ; unless (this_mod == nameModule name)
                  (addErrAt loc (badOrigBinding rdr_name))
         ; return name }
    else   -- See Note [Binders in Template Haskell] in Convert.hs
      do { this_mod <- getModule
         ; externaliseName this_mod name }

  | Just (rdr_mod, rdr_occ) <- isOrig_maybe rdr_name
  = do  { this_mod <- getModule
        ; unless (rdr_mod == this_mod || rdr_mod == rOOT_MAIN)
                 (addErrAt loc (badOrigBinding rdr_name))
        -- When reading External Core we get Orig names as binders,
        -- but they should agree with the module gotten from the monad
        --
        -- We can get built-in syntax showing up here too, sadly.  If you type
        --      data T = (,,,)
        -- the constructor is parsed as a type, and then RdrHsSyn.tyConToDataCon
        -- uses setRdrNameSpace to make it into a data constructors.  At that point
        -- the nice Exact name for the TyCon gets swizzled to an Orig name.
        -- Hence the badOrigBinding error message.
        --
        -- Except for the ":Main.main = ..." definition inserted into
        -- the Main module; ugh!

        -- Because of this latter case, we call newGlobalBinder with a module from
        -- the RdrName, not from the environment.  In principle, it'd be fine to
        -- have an arbitrary mixture of external core definitions in a single module,
        -- (apart from module-initialisation issues, perhaps).
        ; newGlobalBinder rdr_mod rdr_occ loc }

  | otherwise
  = do  { unless (not (isQual rdr_name))
                 (addErrAt loc (badQualBndrErr rdr_name))
                -- Binders should not be qualified; if they are, and with a different
                -- module name, we we get a confusing "M.T is not in scope" error later

        ; stage <- getStage
        ; env <- getGblEnv
        ; if isBrackStage stage then
                -- We are inside a TH bracket, so make an *Internal* name
                -- See Note [Top-level Names in Template Haskell decl quotes] in RnNames
             do { uniq <- newUnique
                ; return (mkInternalName uniq (rdrNameOcc rdr_name) loc) }
          else case tcg_impl_rdr_env env of
            Just gr ->
                -- We're compiling --sig-of, so resolve with respect to this
                -- module.
                -- See Note [Signature parameters in TcGblEnv and DynFlags]
             do { case lookupGlobalRdrEnv gr (rdrNameOcc rdr_name) of
                    -- Be sure to override the loc so that we get accurate
                    -- information later
                    [GRE{ gre_name = n }] -> do
                      -- NB: Just adding this line will not work:
                      --    addUsedGRE True gre
                      -- see Note [Signature lazy interface loading] for
                      -- more details.
                      return (setNameLoc n loc)
                    _ -> do
                      { -- NB: cannot use reportUnboundName rdr_name
                        -- because it looks up in the wrong RdrEnv
                        -- ToDo: more helpful error messages
                      ; addErr (unknownNameErr (pprNonVarNameSpace
                            (occNameSpace (rdrNameOcc rdr_name))) rdr_name)
                      ; return (mkUnboundNameRdr rdr_name)
                      }
                }
            Nothing ->
                -- Normal case
             do { this_mod <- getModule
                ; traceRn (text "newTopSrcBinder" <+> (ppr this_mod $$ ppr rdr_name $$ ppr loc))
                ; newGlobalBinder this_mod (rdrNameOcc rdr_name) loc } }

{-
*********************************************************
*                                                      *
        Source code occurrences
*                                                      *
*********************************************************

Looking up a name in the RnEnv.

Note [Type and class operator definitions]
~~~~~~~~~~~~~~~~~~~~~~~~~~~~~~~~~~~~~~~~~~
We want to reject all of these unless we have -XTypeOperators (Trac #3265)
   data a :*: b  = ...
   class a :*: b where ...
   data (:*:) a b  = ....
   class (:*:) a b where ...
The latter two mean that we are not just looking for a
*syntactically-infix* declaration, but one that uses an operator
OccName.  We use OccName.isSymOcc to detect that case, which isn't
terribly efficient, but there seems to be no better way.
-}

lookupTopBndrRn :: RdrName -> RnM Name
lookupTopBndrRn n = do nopt <- lookupTopBndrRn_maybe n
                       case nopt of
                         Just n' -> return n'
                         Nothing -> do traceRn $ (text "lookupTopBndrRn fail" <+> ppr n)
                                       unboundName WL_LocalTop n

lookupLocatedTopBndrRn :: Located RdrName -> RnM (Located Name)
lookupLocatedTopBndrRn = wrapLocM lookupTopBndrRn

lookupTopBndrRn_maybe :: RdrName -> RnM (Maybe Name)
-- Look up a top-level source-code binder.   We may be looking up an unqualified 'f',
-- and there may be several imported 'f's too, which must not confuse us.
-- For example, this is OK:
--      import Foo( f )
--      infix 9 f       -- The 'f' here does not need to be qualified
--      f x = x         -- Nor here, of course
-- So we have to filter out the non-local ones.
--
-- A separate function (importsFromLocalDecls) reports duplicate top level
-- decls, so here it's safe just to choose an arbitrary one.
--
-- There should never be a qualified name in a binding position in Haskell,
-- but there can be if we have read in an external-Core file.
-- The Haskell parser checks for the illegal qualified name in Haskell
-- source files, so we don't need to do so here.

lookupTopBndrRn_maybe rdr_name
  | Just name <- isExact_maybe rdr_name
  = do { name' <- lookupExactOcc name; return (Just name') }

  | Just (rdr_mod, rdr_occ) <- isOrig_maybe rdr_name
        -- This deals with the case of derived bindings, where
        -- we don't bother to call newTopSrcBinder first
        -- We assume there is no "parent" name
  = do  { loc <- getSrcSpanM
        ; n <- newGlobalBinder rdr_mod rdr_occ loc
        ; return (Just n)}

  | otherwise
  = do  {  -- Check for operators in type or class declarations
           -- See Note [Type and class operator definitions]
          let occ = rdrNameOcc rdr_name
        ; when (isTcOcc occ && isSymOcc occ)
               (do { op_ok <- xoptM Opt_TypeOperators
                   ; unless op_ok (addErr (opDeclErr rdr_name)) })

        ; env <- getGlobalRdrEnv
        ; case filter isLocalGRE (lookupGRE_RdrName rdr_name env) of
            [gre] -> return (Just (gre_name gre))
            _     -> return Nothing  -- Ambiguous (can't happen) or unbound
    }

-----------------------------------------------
-- | Lookup an @Exact@ @RdrName@. See Note [Looking up Exact RdrNames].
-- This adds an error if the name cannot be found.
lookupExactOcc :: Name -> RnM Name
lookupExactOcc name
  = do { result <- lookupExactOcc_either name
       ; case result of
           Left err -> do { addErr err
                          ; return name }
           Right name' -> return name' }

-- | Lookup an @Exact@ @RdrName@. See Note [Looking up Exact RdrNames].
-- This never adds an error, but it may return one.
lookupExactOcc_either :: Name -> RnM (Either MsgDoc Name)
-- See Note [Looking up Exact RdrNames]
lookupExactOcc_either name
  | Just thing <- wiredInNameTyThing_maybe name
  , Just tycon <- case thing of
                    ATyCon tc                 -> Just tc
                    AConLike (RealDataCon dc) -> Just (dataConTyCon dc)
                    _                         -> Nothing
  , isTupleTyCon tycon
  = do { checkTupSize (tyConArity tycon)
       ; return (Right name) }

  | isExternalName name
  = return (Right name)

  | otherwise
  = do { env <- getGlobalRdrEnv
       ; let -- See Note [Splicing Exact names]
             main_occ =  nameOccName name
             demoted_occs = case demoteOccName main_occ of
                              Just occ -> [occ]
                              Nothing  -> []
             gres = [ gre | occ <- main_occ : demoted_occs
                          , gre <- lookupGlobalRdrEnv env occ
                          , gre_name gre == name ]
       ; case gres of
           [gre] -> return (Right (gre_name gre))

           []    -> -- See Note [Splicing Exact names]
                    do { lcl_env <- getLocalRdrEnv
                       ; if name `inLocalRdrEnvScope` lcl_env
                         then return (Right name)
                         else
#ifdef GHCI
                         do { th_topnames_var <- fmap tcg_th_topnames getGblEnv
                            ; th_topnames <- readTcRef th_topnames_var
                            ; if name `elemNameSet` th_topnames
                              then return (Right name)
                              else return (Left exact_nm_err)
                            }
#else /* !GHCI */
                         return (Left exact_nm_err)
#endif /* !GHCI */
                       }
           gres -> return (Left (sameNameErr gres))   -- Ugh!  See Note [Template Haskell ambiguity]
       }
  where
    exact_nm_err = hang (ptext (sLit "The exact Name") <+> quotes (ppr name) <+> ptext (sLit "is not in scope"))
                      2 (vcat [ ptext (sLit "Probable cause: you used a unique Template Haskell name (NameU), ")
                              , ptext (sLit "perhaps via newName, but did not bind it")
                              , ptext (sLit "If that's it, then -ddump-splices might be useful") ])

sameNameErr :: [GlobalRdrElt] -> MsgDoc
sameNameErr [] = panic "addSameNameErr: empty list"
sameNameErr gres@(_ : _)
  = hang (ptext (sLit "Same exact name in multiple name-spaces:"))
       2 (vcat (map pp_one sorted_names) $$ th_hint)
  where
    sorted_names = sortWith nameSrcLoc (map gre_name gres)
    pp_one name
      = hang (pprNameSpace (occNameSpace (getOccName name))
              <+> quotes (ppr name) <> comma)
           2 (ptext (sLit "declared at:") <+> ppr (nameSrcLoc name))

    th_hint = vcat [ ptext (sLit "Probable cause: you bound a unique Template Haskell name (NameU),")
                   , ptext (sLit "perhaps via newName, in different name-spaces.")
                   , ptext (sLit "If that's it, then -ddump-splices might be useful") ]


-----------------------------------------------
lookupInstDeclBndr :: Name -> SDoc -> RdrName -> RnM Name
-- This is called on the method name on the left-hand side of an
-- instance declaration binding. eg.  instance Functor T where
--                                       fmap = ...
--                                       ^^^^ called on this
-- Regardless of how many unqualified fmaps are in scope, we want
-- the one that comes from the Functor class.
--
-- Furthermore, note that we take no account of whether the
-- name is only in scope qualified.  I.e. even if method op is
-- in scope as M.op, we still allow plain 'op' on the LHS of
-- an instance decl
--
-- The "what" parameter says "method" or "associated type",
-- depending on what we are looking up
lookupInstDeclBndr cls what rdr
  = do { when (isQual rdr)
              (addErr (badQualBndrErr rdr))
                -- In an instance decl you aren't allowed
                -- to use a qualified name for the method
                -- (Although it'd make perfect sense.)
       ; mb_name <- lookupSubBndrOcc
                          False -- False => we don't give deprecated
                                -- warnings when a deprecated class
                                -- method is defined. We only warn
                                -- when it's used
                          cls doc rdr
       ; case mb_name of
           Left err -> do { addErr err; return (mkUnboundNameRdr rdr) }
           Right nm -> return nm }
  where
    doc = what <+> ptext (sLit "of class") <+> quotes (ppr cls)


-----------------------------------------------
lookupFamInstName :: Maybe Name -> Located RdrName -> RnM (Located Name)
-- Used for TyData and TySynonym family instances only,
-- See Note [Family instance binders]
lookupFamInstName (Just cls) tc_rdr  -- Associated type; c.f RnBinds.rnMethodBind
  = wrapLocM (lookupInstDeclBndr cls (ptext (sLit "associated type"))) tc_rdr
lookupFamInstName Nothing tc_rdr     -- Family instance; tc_rdr is an *occurrence*
  = lookupLocatedOccRn tc_rdr

-----------------------------------------------
lookupConstructorFields :: Name -> RnM [FieldLabel]
-- Look up the fields of a given constructor
--   *  For constructors from this module, use the record field env,
--      which is itself gathered from the (as yet un-typechecked)
--      data type decls
--
--    * For constructors from imported modules, use the *type* environment
--      since imported modles are already compiled, the info is conveniently
--      right there

lookupConstructorFields con_name
  = do  { this_mod <- getModule
        ; if nameIsLocalOrFrom this_mod con_name then
          do { field_env <- getRecFieldEnv
             ; traceTc "lookupCF" (ppr con_name $$ ppr (lookupNameEnv field_env con_name) $$ ppr field_env)
             ; return (lookupNameEnv field_env con_name `orElse` []) }
          else
          do { con <- tcLookupDataCon con_name
             ; traceTc "lookupCF 2" (ppr con)
             ; return (dataConFieldLabels con) } }

-----------------------------------------------
-- Used for record construction and pattern matching
-- When the -XDisambiguateRecordFields flag is on, take account of the
-- constructor name to disambiguate which field to use; it's just the
-- same as for instance decls
--
-- NB: Consider this:
--      module Foo where { data R = R { fld :: Int } }
--      module Odd where { import Foo; fld x = x { fld = 3 } }
-- Arguably this should work, because the reference to 'fld' is
-- unambiguous because there is only one field id 'fld' in scope.
-- But currently it's rejected.

lookupRecFieldOcc :: Maybe Name  -- Nothing    => just look it up as usual
                                 -- Just tycon => use tycon to disambiguate
                  -> SDoc -> RdrName
                  -> RnM Name
lookupRecFieldOcc parent doc rdr_name
  | Just tc_name <- parent
  = do { mb_name <- lookupSubBndrOcc True tc_name doc rdr_name
       ; case mb_name of
           Left err -> do { addErr err; return (mkUnboundNameRdr rdr_name) }
           Right n  -> return n }

  | otherwise
  = lookupGlobalOccRn rdr_name

lookupSubBndrOcc :: Bool
                 -> Name     -- Parent
                 -> SDoc
                 -> RdrName
                 -> RnM (Either MsgDoc Name)
-- Find all the things the rdr-name maps to
-- and pick the one with the right parent namep
lookupSubBndrOcc warn_if_deprec the_parent doc rdr_name
  | Just n <- isExact_maybe rdr_name   -- This happens in derived code
  = do { n <- lookupExactOcc n
       ; return (Right n) }

  | Just (rdr_mod, rdr_occ) <- isOrig_maybe rdr_name
  = do { n <- lookupOrig rdr_mod rdr_occ
       ; return (Right n) }

  | isUnboundName the_parent
        -- Avoid an error cascade from malformed decls:
        --   instance Int where { foo = e }
        -- We have already generated an error in rnLHsInstDecl
  = return (Right (mkUnboundNameRdr rdr_name))

  | otherwise
  = do { env <- getGlobalRdrEnv
       ; let gres = lookupGlobalRdrEnv env (rdrNameOcc rdr_name)
                -- NB: lookupGlobalRdrEnv, not lookupGRE_RdrName!
                --     The latter does pickGREs, but we want to allow 'x'
                --     even if only 'M.x' is in scope
       ; traceRn (text "lookupSubBndrOcc" <+> vcat [ppr the_parent, ppr rdr_name, ppr gres, ppr (pick_gres rdr_name gres)])
       ; case pick_gres rdr_name gres of
            (gre:_) -> do { addUsedGRE warn_if_deprec gre
                            -- Add a usage; this is an *occurrence* site
                            -- Note [Usage for sub-bndrs]
                          ; return (Right (gre_name gre)) }
                 -- If there is more than one local GRE for the
                 -- same OccName 'f', that will be reported separately
                 -- as a duplicate top-level binding for 'f'
            [] -> do { ns <- lookupQualifiedNameGHCi rdr_name
                     ; case ns of
                         (n:_) -> return (Right n)  -- Unlikely to be more than one...?
                         [] -> return (Left (unknownSubordinateErr doc rdr_name))
    } }
  where
    -- If Parent = NoParent, just do a normal lookup
    -- If Parent = Parent p then find all GREs that
    --   (a) have parent p
    --   (b) for Unqual, are in scope qualified or unqualified
    --       for Qual, are in scope with that qualification
    pick_gres rdr_name gres
      | isUnqual rdr_name = filter right_parent gres
      | otherwise         = filter right_parent (pickGREs rdr_name gres)

    right_parent (GRE { gre_par = p })
      | ParentIs parent <- p               = parent == the_parent
      | FldParent { par_is = parent } <- p = parent == the_parent
      | otherwise                          = False

{-
Note [Family instance binders]
~~~~~~~~~~~~~~~~~~~~~~~~~~~~~~
Consider
  data family F a
  data instance F T = X1 | X2

The 'data instance' decl has an *occurrence* of F (and T), and *binds*
X1 and X2.  (This is unlike a normal data type declaration which would
bind F too.)  So we want an AvailTC F [X1,X2].

Now consider a similar pair:
  class C a where
    data G a
  instance C S where
    data G S = Y1 | Y2

The 'data G S' *binds* Y1 and Y2, and has an *occurrence* of G.

But there is a small complication: in an instance decl, we don't use
qualified names on the LHS; instead we use the class to disambiguate.
Thus:
  module M where
    import Blib( G )
    class C a where
      data G a
    instance C S where
      data G S = Y1 | Y2
Even though there are two G's in scope (M.G and Blib.G), the occurrence
of 'G' in the 'instance C S' decl is unambiguous, because C has only
one associated type called G. This is exactly what happens for methods,
and it is only consistent to do the same thing for types. That's the
role of the function lookupTcdName; the (Maybe Name) give the class of
the encloseing instance decl, if any.

Note [Looking up Exact RdrNames]
~~~~~~~~~~~~~~~~~~~~~~~~~~~~~~~~
Exact RdrNames are generated by Template Haskell.  See Note [Binders
in Template Haskell] in Convert.

For data types and classes have Exact system Names in the binding
positions for constructors, TyCons etc.  For example
    [d| data T = MkT Int |]
when we splice in and Convert to HsSyn RdrName, we'll get
    data (Exact (system Name "T")) = (Exact (system Name "MkT")) ...
These System names are generated by Convert.thRdrName

But, constructors and the like need External Names, not System Names!
So we do the following

 * In RnEnv.newTopSrcBinder we spot Exact RdrNames that wrap a
   non-External Name, and make an External name for it. This is
   the name that goes in the GlobalRdrEnv

 * When looking up an occurrence of an Exact name, done in
   RnEnv.lookupExactOcc, we find the Name with the right unique in the
   GlobalRdrEnv, and use the one from the envt -- it will be an
   External Name in the case of the data type/constructor above.

 * Exact names are also use for purely local binders generated
   by TH, such as    \x_33. x_33
   Both binder and occurrence are Exact RdrNames.  The occurrence
   gets looked up in the LocalRdrEnv by RnEnv.lookupOccRn, and
   misses, because lookupLocalRdrEnv always returns Nothing for
   an Exact Name.  Now we fall through to lookupExactOcc, which
   will find the Name is not in the GlobalRdrEnv, so we just use
   the Exact supplied Name.

Note [Splicing Exact names]
~~~~~~~~~~~~~~~~~~~~~~~~~~~
Consider the splice $(do { x <- newName "x"; return (VarE x) })
This will generate a (HsExpr RdrName) term that mentions the
Exact RdrName "x_56" (or whatever), but does not bind it.  So
when looking such Exact names we want to check that it's in scope,
otherwise the type checker will get confused.  To do this we need to
keep track of all the Names in scope, and the LocalRdrEnv does just that;
we consult it with RdrName.inLocalRdrEnvScope.

There is another wrinkle.  With TH and -XDataKinds, consider
   $( [d| data Nat = Zero
          data T = MkT (Proxy 'Zero)  |] )
After splicing, but before renaming we get this:
   data Nat_77{tc} = Zero_78{d}
   data T_79{tc} = MkT_80{d} (Proxy 'Zero_78{tc})  |] )
The occurrence of 'Zero in the data type for T has the right unique,
but it has a TcClsName name-space in its OccName.  (This is set by
the ctxt_ns argument of Convert.thRdrName.)  When we check that is
in scope in the GlobalRdrEnv, we need to look up the DataName namespace
too.  (An alternative would be to make the GlobalRdrEnv also have
a Name -> GRE mapping.)

Note [Template Haskell ambiguity]
~~~~~~~~~~~~~~~~~~~~~~~~~~~~~~~~~
The GlobalRdrEnv invariant says that if
  occ -> [gre1, ..., gren]
then the gres have distinct Names (INVARIANT 1 of GlobalRdrEnv).
This is guaranteed by extendGlobalRdrEnvRn (the dups check in add_gre).

So how can we get multiple gres in lookupExactOcc_maybe?  Because in
TH we might use the same TH NameU in two different name spaces.
eg (Trac #7241):
   $(newName "Foo" >>= \o -> return [DataD [] o [] [RecC o []] [''Show]])
Here we generate a type constructor and data constructor with the same
unique, but differnt name spaces.

It'd be nicer to rule this out in extendGlobalRdrEnvRn, but that would
mean looking up the OccName in every name-space, just in case, and that
seems a bit brutal.  So it's just done here on lookup.  But we might
need to revisit that choice.

Note [Usage for sub-bndrs]
~~~~~~~~~~~~~~~~~~~~~~~~~~
If you have this
   import qualified M( C( f ) )
   instance M.C T where
     f x = x
then is the qualified import M.f used?  Obviously yes.
But the RdrName used in the instance decl is unqualified.  In effect,
we fill in the qualification by looking for f's whose class is M.C
But when adding to the UsedRdrNames we must make that qualification
explicit (saying "used  M.f"), otherwise we get "Redundant import of M.f".

So we make up a suitable (fake) RdrName.  But be careful
   import qualifed M
   import M( C(f) )
   instance C T where
     f x = x
Here we want to record a use of 'f', not of 'M.f', otherwise
we'll miss the fact that the qualified import is redundant.

--------------------------------------------------
--              Occurrences
--------------------------------------------------
-}

getLookupOccRn :: RnM (Name -> Maybe Name)
getLookupOccRn
  = do local_env <- getLocalRdrEnv
       return (lookupLocalRdrOcc local_env . nameOccName)

mkUnboundNameRdr :: RdrName -> Name
mkUnboundNameRdr rdr = mkUnboundName (rdrNameOcc rdr)

lookupLocatedOccRn :: Located RdrName -> RnM (Located Name)
lookupLocatedOccRn = wrapLocM lookupOccRn

lookupLocalOccRn_maybe :: RdrName -> RnM (Maybe Name)
-- Just look in the local environment
lookupLocalOccRn_maybe rdr_name
  = do { local_env <- getLocalRdrEnv
       ; return (lookupLocalRdrEnv local_env rdr_name) }

lookupLocalOccThLvl_maybe :: Name -> RnM (Maybe (TopLevelFlag, ThLevel))
-- Just look in the local environment
lookupLocalOccThLvl_maybe name
  = do { lcl_env <- getLclEnv
       ; return (lookupNameEnv (tcl_th_bndrs lcl_env) name) }

-- lookupOccRn looks up an occurrence of a RdrName
lookupOccRn :: RdrName -> RnM Name
lookupOccRn rdr_name
  = do { mb_name <- lookupOccRn_maybe rdr_name
       ; case mb_name of
           Just name -> return name
           Nothing   -> reportUnboundName rdr_name }

lookupKindOccRn :: RdrName -> RnM Name
-- Looking up a name occurring in a kind
lookupKindOccRn rdr_name
  = do { mb_name <- lookupOccRn_maybe rdr_name
       ; case mb_name of
           Just name -> return name
           Nothing   -> reportUnboundName rdr_name  }

-- lookupPromotedOccRn looks up an optionally promoted RdrName.
lookupTypeOccRn :: RdrName -> RnM Name
-- see Note [Demotion]
lookupTypeOccRn rdr_name
  = do { mb_name <- lookupOccRn_maybe rdr_name
       ; case mb_name of {
             Just name -> return name ;
             Nothing   -> lookup_demoted rdr_name } }

lookup_demoted :: RdrName -> RnM Name
lookup_demoted rdr_name
  | Just demoted_rdr <- demoteRdrName rdr_name
    -- Maybe it's the name of a *data* constructor
  = do { data_kinds <- xoptM Opt_DataKinds
       ; mb_demoted_name <- lookupOccRn_maybe demoted_rdr
       ; case mb_demoted_name of
           Nothing -> reportUnboundName rdr_name
           Just demoted_name
             | data_kinds ->
             do { whenWOptM Opt_WarnUntickedPromotedConstructors $
                  addWarn (untickedPromConstrWarn demoted_name)
                ; return demoted_name }
             | otherwise  -> unboundNameX WL_Any rdr_name suggest_dk }

  | otherwise
  = reportUnboundName rdr_name

  where
    suggest_dk = ptext (sLit "A data constructor of that name is in scope; did you mean DataKinds?")
    untickedPromConstrWarn name =
      text "Unticked promoted constructor" <> colon <+> quotes (ppr name) <> dot
      $$
      hsep [ text "Use"
           , quotes (char '\'' <> ppr name)
           , text "instead of"
           , quotes (ppr name) <> dot ]

{-
Note [Demotion]
~~~~~~~~~~~~~~~
When the user writes:
  data Nat = Zero | Succ Nat
  foo :: f Zero -> Int

'Zero' in the type signature of 'foo' is parsed as:
  HsTyVar ("Zero", TcClsName)

When the renamer hits this occurrence of 'Zero' it's going to realise
that it's not in scope. But because it is renaming a type, it knows
that 'Zero' might be a promoted data constructor, so it will demote
its namespace to DataName and do a second lookup.

The final result (after the renamer) will be:
  HsTyVar ("Zero", DataName)
-}

--              Use this version to get tracing
--
-- lookupOccRn_maybe, lookupOccRn_maybe' :: RdrName -> RnM (Maybe Name)
-- lookupOccRn_maybe rdr_name
--  = do { mb_res <- lookupOccRn_maybe' rdr_name
--       ; gbl_rdr_env   <- getGlobalRdrEnv
--       ; local_rdr_env <- getLocalRdrEnv
--       ; traceRn $ text "lookupOccRn_maybe" <+>
--           vcat [ ppr rdr_name <+> ppr (getUnique (rdrNameOcc rdr_name))
--                , ppr mb_res
--                , text "Lcl env" <+> ppr local_rdr_env
--                , text "Gbl env" <+> ppr [ (getUnique (nameOccName (gre_name (head gres'))),gres') | gres <- occEnvElts gbl_rdr_env
--                                         , let gres' = filter isLocalGRE gres, not (null gres') ] ]
--       ; return mb_res }

lookupOccRn_maybe :: RdrName -> RnM (Maybe Name)
-- lookupOccRn looks up an occurrence of a RdrName
lookupOccRn_maybe rdr_name
  = do { local_env <- getLocalRdrEnv
       ; case lookupLocalRdrEnv local_env rdr_name of {
          Just name -> return (Just name) ;
          Nothing   -> do
       ; lookupGlobalOccRn_maybe rdr_name } }

lookupGlobalOccRn_maybe :: RdrName -> RnM (Maybe Name)
-- Looks up a RdrName occurrence in the top-level
--   environment, including using lookupQualifiedNameGHCi
--   for the GHCi case
-- No filter function; does not report an error on failure
-- Uses addUsedRdrName to record use and deprecations
lookupGlobalOccRn_maybe rdr_name
  | Just n <- isExact_maybe rdr_name   -- This happens in derived code
  = do { n' <- lookupExactOcc n; return (Just n') }

  | Just (rdr_mod, rdr_occ) <- isOrig_maybe rdr_name
  = do { n <- lookupOrig rdr_mod rdr_occ
       ; return (Just n) }

  | otherwise
  = do  { mb_gre <- lookupGreRn_maybe rdr_name
        ; case mb_gre of {
            Just gre -> return (Just (gre_name gre)) ;
            Nothing  ->
     do { ns <- lookupQualifiedNameGHCi rdr_name
                      -- This test is not expensive,
                      -- and only happens for failed lookups
       ; case ns of
           (n:_) -> return (Just n)  -- Unlikely to be more than one...?
           []    -> return Nothing } } }

lookupGlobalOccRn :: RdrName -> RnM Name
-- lookupGlobalOccRn is like lookupOccRn, except that it looks in the global
-- environment.  Adds an error message if the RdrName is not in scope.
lookupGlobalOccRn rdr_name
  = do { mb_name <- lookupGlobalOccRn_maybe rdr_name
       ; case mb_name of
           Just n  -> return n
           Nothing -> do { traceRn (text "lookupGlobalOccRn" <+> ppr rdr_name)
                         ; unboundName WL_Global rdr_name } }

lookupInfoOccRn :: RdrName -> RnM [Name]
-- lookupInfoOccRn is intended for use in GHCi's ":info" command
-- It finds all the GREs that RdrName could mean, not complaining
-- about ambiguity, but rather returning them all
-- C.f. Trac #9881
lookupInfoOccRn rdr_name
  | Just n <- isExact_maybe rdr_name   -- e.g. (->)
  = return [n]

  | Just (rdr_mod, rdr_occ) <- isOrig_maybe rdr_name
  = do { n <- lookupOrig rdr_mod rdr_occ
       ; return [n] }

  | otherwise
  = do { rdr_env <- getGlobalRdrEnv
       ; let ns = map gre_name (lookupGRE_RdrName rdr_name rdr_env)
       ; qual_ns <- lookupQualifiedNameGHCi rdr_name
       ; return (ns ++ (qual_ns `minusList` ns)) }

-- | Like 'lookupOccRn_maybe', but with a more informative result if
-- the 'RdrName' happens to be a record selector:
--
--   * Nothing         -> name not in scope (no error reported)
--   * Just (Left x)   -> name uniquely refers to x,
--                        or there is a name clash (reported)
--   * Just (Right xs) -> name refers to one or more record selectors;
--                        if overload_ok was False, this list will be
--                        a singleton.
lookupOccRn_overloaded  :: Bool -> RdrName -> RnM (Maybe (Either Name [FieldOcc Name]))
lookupOccRn_overloaded overload_ok rdr_name
  = do { local_env <- getLocalRdrEnv
       ; case lookupLocalRdrEnv local_env rdr_name of {
          Just name -> return (Just (Left name)) ;
          Nothing   -> do
       { mb_name <- lookupGlobalOccRn_overloaded overload_ok rdr_name
       ; case mb_name of {
           Just name -> return (Just name) ;
           Nothing   -> do
       { ns <- lookupQualifiedNameGHCi rdr_name
                      -- This test is not expensive,
                      -- and only happens for failed lookups
       ; case ns of
           (n:_) -> return $ Just $ Left n  -- Unlikely to be more than one...?
           []    -> return Nothing  } } } } }

lookupGlobalOccRn_overloaded :: Bool -> RdrName -> RnM (Maybe (Either Name [FieldOcc Name]))
lookupGlobalOccRn_overloaded overload_ok rdr_name
  | Just n <- isExact_maybe rdr_name   -- This happens in derived code
  = do { n' <- lookupExactOcc n; return (Just (Left n')) }

  | Just (rdr_mod, rdr_occ) <- isOrig_maybe rdr_name
  = do { n <- lookupOrig rdr_mod rdr_occ
       ; return (Just (Left n)) }

  | otherwise
  = do  { env <- getGlobalRdrEnv
        ; case lookupGRE_RdrName rdr_name env of
                []    -> return Nothing
                [gre] | isRecFldGRE gre
                         -> do { addUsedGRE True gre
                               ; let fld_occ :: FieldOcc Name
                                     fld_occ = FieldOcc rdr_name (gre_name gre)
                               ; return (Just (Right [fld_occ])) }
                      | otherwise
                         -> do { addUsedGRE True gre
                               ; return (Just (Left (gre_name gre))) }
                gres  | all isRecFldGRE gres && overload_ok
                            -- Don't record usage for ambiguous selectors
                            -- until we know which is meant
                         -> return (Just (Right (map (FieldOcc rdr_name . gre_name) gres)))
                gres     -> do { addNameClashErrRn rdr_name gres
                               ; return (Just (Left (gre_name (head gres)))) } }


--------------------------------------------------
--      Lookup in the Global RdrEnv of the module
--------------------------------------------------

lookupGreRn_maybe :: RdrName -> RnM (Maybe GlobalRdrElt)
-- Look up the RdrName in the GlobalRdrEnv
--   Exactly one binding: records it as "used", return (Just gre)
--   No bindings:         return Nothing
--   Many bindings:       report "ambiguous", return an arbitrary (Just gre)
-- (This API is a bit strange; lookupGRERn2_maybe is simpler.
--  But it works and I don't want to fiddle too much.)
-- Uses addUsedRdrName to record use and deprecations
lookupGreRn_maybe rdr_name
  = do  { env <- getGlobalRdrEnv
        ; case lookupGRE_RdrName rdr_name env of
            []    -> return Nothing
            [gre] -> do { addUsedGRE True gre
                        ; return (Just gre) }
            gres  -> do { addNameClashErrRn rdr_name gres
                        ; traceRn (text "name clash" <+> (ppr rdr_name $$ ppr gres $$ ppr env))
                        ; return (Just (head gres)) } }

lookupGreRn2_maybe :: RdrName -> RnM (Maybe GlobalRdrElt)
-- Look up the RdrName in the GlobalRdrEnv
--   Exactly one binding: record it as "used",   return (Just gre)
--   No bindings:         report "not in scope", return Nothing
--   Many bindings:       report "ambiguous",    return Nothing
-- Uses addUsedRdrName to record use and deprecations
lookupGreRn2_maybe rdr_name
  = do  { env <- getGlobalRdrEnv
        ; case lookupGRE_RdrName rdr_name env of
            []    -> do { _ <- unboundName WL_Global rdr_name
                        ; return Nothing }
            [gre] -> do { addUsedGRE True gre
                        ; return (Just gre) }
            gres  -> do { addNameClashErrRn rdr_name gres
                        ; traceRn (text "name clash" <+> (ppr rdr_name $$ ppr gres $$ ppr env))
                        ; return Nothing } }

lookupGreAvailRn :: RdrName -> RnM (Name, AvailInfo)
-- Used in export lists
-- If not found or ambiguous, add error message, and fake with UnboundName
-- Uses addUsedRdrName to record use and deprecations
lookupGreAvailRn rdr_name
  = do  { mb_gre <- lookupGreRn2_maybe rdr_name
        ; case mb_gre of {
            Just gre -> return (gre_name gre, availFromGRE gre) ;
            Nothing  ->
    do  { traceRn (text "lookupGreRn" <+> ppr rdr_name)
        ; let name = mkUnboundNameRdr rdr_name
        ; return (name, avail name) } } }

{-
*********************************************************
*                                                      *
                Deprecations
*                                                      *
*********************************************************

Note [Handling of deprecations]
~~~~~~~~~~~~~~~~~~~~~~~~~~~~~~~
* We report deprecations at each *occurrence* of the deprecated thing
  (see Trac #5867)

* We do not report deprecations for locally-defined names. For a
  start, we may be exporting a deprecated thing. Also we may use a
  deprecated thing in the defn of another deprecated things.  We may
  even use a deprecated thing in the defn of a non-deprecated thing,
  when changing a module's interface.

* addUsedGREs: we do not report deprecations for sub-binders:
     - the ".." completion for records
     - the ".." in an export item 'T(..)'
     - the things exported by a module export 'module M'
-}

addUsedDataCons :: GlobalRdrEnv -> TyCon -> RnM ()
-- Remember use of in-scope data constructors (Trac #7969)
addUsedDataCons rdr_env tycon
  = addUsedGREs [ gre
                | dc <- tyConDataCons tycon
                , gre : _ <- [lookupGRE_Name rdr_env (dataConName dc) ] ]

addUsedGRE :: Bool -> GlobalRdrElt -> RnM ()
-- Called for both local and imported things
-- Add usage *and* warn if deprecated
addUsedGRE warn_if_deprec gre
  = do { when warn_if_deprec (warnIfDeprecated gre)
       ; unless (isLocalGRE gre) $
         do { env <- getGblEnv
            ; traceRn (text "addUsedGRE" <+> ppr gre)
            ; updMutVar (tcg_used_gres env) (gre :) } }

addUsedGREs :: [GlobalRdrElt] -> RnM ()
-- Record uses of any *imported* GREs
-- Used for recording used sub-bndrs
-- NB: no call to warnIfDeprecated; see Note [Handling of deprecations]
addUsedGREs gres
  | null imp_gres = return ()
  | otherwise     = do { env <- getGblEnv
                       ; traceRn (text "addUsedGREs" <+> ppr imp_gres)
                       ; updMutVar (tcg_used_gres env) (imp_gres ++) }
  where
    imp_gres = filterOut isLocalGRE gres

warnIfDeprecated :: GlobalRdrElt -> RnM ()
warnIfDeprecated gre@(GRE { gre_name = name, gre_imp = iss })
  | (imp_spec : _) <- iss
  = do { dflags <- getDynFlags
       ; this_mod <- getModule
       ; when (wopt Opt_WarnWarningsDeprecations dflags &&
               not (nameIsLocalOrFrom this_mod name)) $
                   -- See Note [Handling of deprecations]
         do { iface <- loadInterfaceForName doc name
            ; case lookupImpDeprec iface gre of
                Just txt -> addWarn (mk_msg imp_spec txt)
                Nothing  -> return () } }
  | otherwise
  = return ()
  where
    occ = greOccName gre
    name_mod = ASSERT2( isExternalName name, ppr name ) nameModule name
    doc = ptext (sLit "The name") <+> quotes (ppr occ) <+> ptext (sLit "is mentioned explicitly")

    mk_msg imp_spec txt
      = sep [ sep [ ptext (sLit "In the use of")
                    <+> pprNonVarNameSpace (occNameSpace occ)
                    <+> quotes (ppr occ)
                  , parens imp_msg <> colon ]
            , ppr txt ]
      where
        imp_mod  = importSpecModule imp_spec
        imp_msg  = ptext (sLit "imported from") <+> ppr imp_mod <> extra
        extra | imp_mod == moduleName name_mod = Outputable.empty
              | otherwise = ptext (sLit ", but defined in") <+> ppr name_mod

lookupImpDeprec :: ModIface -> GlobalRdrElt -> Maybe WarningTxt
lookupImpDeprec iface gre
  = mi_warn_fn iface (gre_name gre) `mplus`  -- Bleat if the thing,
    case gre_par gre of                      -- or its parent, is warn'd
       ParentIs  p              -> mi_warn_fn iface p
       FldParent { par_is = p } -> mi_warn_fn iface p
       NoParent                 -> Nothing
       PatternSynonym           -> Nothing

{-
Note [Used names with interface not loaded]
~~~~~~~~~~~~~~~~~~~~~~~~~~~~~~~~~~~~~~~~~~~
It's (just) possible to find a used
Name whose interface hasn't been loaded:

a) It might be a WiredInName; in that case we may not load
   its interface (although we could).

b) It might be GHC.Real.fromRational, or GHC.Num.fromInteger
   These are seen as "used" by the renamer (if -XRebindableSyntax)
   is on), but the typechecker may discard their uses
   if in fact the in-scope fromRational is GHC.Read.fromRational,
   (see tcPat.tcOverloadedLit), and the typechecker sees that the type
   is fixed, say, to GHC.Base.Float (see Inst.lookupSimpleInst).
   In that obscure case it won't force the interface in.

In both cases we simply don't permit deprecations;
this is, after all, wired-in stuff.


*********************************************************
*                                                      *
                GHCi support
*                                                      *
*********************************************************

A qualified name on the command line can refer to any module at
all: we try to load the interface if we don't already have it, just
as if there was an "import qualified M" declaration for every
module.

If we fail we just return Nothing, rather than bleating
about "attempting to use module ‘D’ (./D.hs) which is not loaded"
which is what loadSrcInterface does.

Note [Safe Haskell and GHCi]
~~~~~~~~~~~~~~~~~~~~~~~~~~~~
We DONT do this Safe Haskell as we need to check imports. We can
and should instead check the qualified import but at the moment
this requires some refactoring so leave as a TODO
-}

lookupQualifiedNameGHCi :: RdrName -> RnM [Name]
lookupQualifiedNameGHCi rdr_name
  = -- We want to behave as we would for a source file import here,
    -- and respect hiddenness of modules/packages, hence loadSrcInterface.
    do { dflags  <- getDynFlags
       ; is_ghci <- getIsGHCi
       ; go_for_it dflags is_ghci }

  where
    go_for_it dflags is_ghci
      | Just (mod,occ) <- isQual_maybe rdr_name
      , is_ghci
      , gopt Opt_ImplicitImportQualified dflags   -- Enables this GHCi behaviour
      , not (safeDirectImpsReq dflags)            -- See Note [Safe Haskell and GHCi]
      = do { res <- loadSrcInterface_maybe doc mod False Nothing
           ; case res of
                Succeeded iface
                  -> return [ name
                            | avail <- mi_exports iface
                            , name  <- availNames avail
                            , nameOccName name == occ ]

                _ -> -- Either we couldn't load the interface, or
                     -- we could but we didn't find the name in it
                     do { traceRn (text "lookupQualifiedNameGHCi" <+> ppr rdr_name)
                        ; return [] } }

      | otherwise
      = do { traceRn (text "lookupQualifedNameGHCi: off" <+> ppr rdr_name)
           ; return [] }

    doc = ptext (sLit "Need to find") <+> ppr rdr_name

{-
Note [Looking up signature names]
~~~~~~~~~~~~~~~~~~~~~~~~~~~~~~~~~
lookupSigOccRn is used for type signatures and pragmas
Is this valid?
  module A
        import M( f )
        f :: Int -> Int
        f x = x
It's clear that the 'f' in the signature must refer to A.f
The Haskell98 report does not stipulate this, but it will!
So we must treat the 'f' in the signature in the same way
as the binding occurrence of 'f', using lookupBndrRn

However, consider this case:
        import M( f )
        f :: Int -> Int
        g x = x
We don't want to say 'f' is out of scope; instead, we want to
return the imported 'f', so that later on the reanamer will
correctly report "misplaced type sig".

Note [Signatures for top level things]
~~~~~~~~~~~~~~~~~~~~~~~~~~~~~~~~~~~~~~
data HsSigCtxt = ... | TopSigCtxt NameSet | ....

* The NameSet says what is bound in this group of bindings.
  We can't use isLocalGRE from the GlobalRdrEnv, because of this:
       f x = x
       $( ...some TH splice... )
       f :: Int -> Int
  When we encounter the signature for 'f', the binding for 'f'
  will be in the GlobalRdrEnv, and will be a LocalDef. Yet the
  signature is mis-placed

* For type signatures the NameSet should be the names bound by the
  value bindings; for fixity declarations, the NameSet should also
  include class sigs and record selectors

      infix 3 `f`          -- Yes, ok
      f :: C a => a -> a   -- No, not ok
      class C a where
        f :: a -> a
-}

data HsSigCtxt
  = TopSigCtxt NameSet       -- At top level, binding these names
                             -- See Note [Signatures for top level things]
  | LocalBindCtxt NameSet    -- In a local binding, binding these names
  | ClsDeclCtxt   Name       -- Class decl for this class
  | InstDeclCtxt  NameSet    -- Instance decl whose user-written method
                             -- bindings are for these methods
  | HsBootCtxt               -- Top level of a hs-boot file
  | RoleAnnotCtxt NameSet    -- A role annotation, with the names of all types
                             -- in the group

lookupSigOccRn :: HsSigCtxt
               -> Sig RdrName
               -> Located RdrName -> RnM (Located Name)
lookupSigOccRn ctxt sig = lookupSigCtxtOccRn ctxt (hsSigDoc sig)

-- | Lookup a name in relation to the names in a 'HsSigCtxt'
lookupSigCtxtOccRn :: HsSigCtxt
                   -> SDoc         -- ^ description of thing we're looking up,
                                   -- like "type family"
                   -> Located RdrName -> RnM (Located Name)
lookupSigCtxtOccRn ctxt what
  = wrapLocM $ \ rdr_name ->
    do { mb_name <- lookupBindGroupOcc ctxt what rdr_name
       ; case mb_name of
           Left err   -> do { addErr err; return (mkUnboundNameRdr rdr_name) }
           Right name -> return name }

lookupBindGroupOcc :: HsSigCtxt
                   -> SDoc
                   -> RdrName -> RnM (Either MsgDoc Name)
-- Looks up the RdrName, expecting it to resolve to one of the
-- bound names passed in.  If not, return an appropriate error message
--
-- See Note [Looking up signature names]
lookupBindGroupOcc ctxt what rdr_name
  | Just n <- isExact_maybe rdr_name
  = lookupExactOcc_either n   -- allow for the possibility of missing Exacts;
                              -- see Note [dataTcOccs and Exact Names]
      -- Maybe we should check the side conditions
      -- but it's a pain, and Exact things only show
      -- up when you know what you are doing

  | Just (rdr_mod, rdr_occ) <- isOrig_maybe rdr_name
  = do { n' <- lookupOrig rdr_mod rdr_occ
       ; return (Right n') }

  | otherwise
  = case ctxt of
      HsBootCtxt       -> lookup_top (const True)
      TopSigCtxt ns    -> lookup_top (`elemNameSet` ns)
      RoleAnnotCtxt ns -> lookup_top (`elemNameSet` ns)
      LocalBindCtxt ns -> lookup_group ns
      ClsDeclCtxt  cls -> lookup_cls_op cls
      InstDeclCtxt ns  -> lookup_top (`elemNameSet` ns)
  where
    lookup_cls_op cls
      = lookupSubBndrOcc True cls doc rdr_name
      where
        doc = ptext (sLit "method of class") <+> quotes (ppr cls)

    lookup_top keep_me
      = do { env <- getGlobalRdrEnv
           ; let all_gres = lookupGlobalRdrEnv env (rdrNameOcc rdr_name)
           ; case filter (keep_me . gre_name) all_gres of
               [] | null all_gres -> bale_out_with Outputable.empty
                  | otherwise     -> bale_out_with local_msg
               (gre:_)            -> return (Right (gre_name gre)) }

    lookup_group bound_names  -- Look in the local envt (not top level)
      = do { local_env <- getLocalRdrEnv
           ; case lookupLocalRdrEnv local_env rdr_name of
               Just n
                 | n `elemNameSet` bound_names -> return (Right n)
                 | otherwise                   -> bale_out_with local_msg
               Nothing                         -> bale_out_with Outputable.empty }

    bale_out_with msg
        = return (Left (sep [ ptext (sLit "The") <+> what
                                <+> ptext (sLit "for") <+> quotes (ppr rdr_name)
                           , nest 2 $ ptext (sLit "lacks an accompanying binding")]
                       $$ nest 2 msg))

    local_msg = parens $ ptext (sLit "The")  <+> what <+> ptext (sLit "must be given where")
                           <+> quotes (ppr rdr_name) <+> ptext (sLit "is declared")


---------------
lookupLocalTcNames :: HsSigCtxt -> SDoc -> RdrName -> RnM [Name]
-- GHC extension: look up both the tycon and data con or variable.
-- Used for top-level fixity signatures and deprecations.
-- Complain if neither is in scope.
-- See Note [Fixity signature lookup]
lookupLocalTcNames ctxt what rdr_name
  = do { mb_gres <- mapM lookup (dataTcOccs rdr_name)
       ; let (errs, names) = splitEithers mb_gres
       ; when (null names) $ addErr (head errs) -- Bleat about one only
       ; return names }
  where
    lookup = lookupBindGroupOcc ctxt what

dataTcOccs :: RdrName -> [RdrName]
-- Return both the given name and the same name promoted to the TcClsName
-- namespace.  This is useful when we aren't sure which we are looking at.
-- See also Note [dataTcOccs and Exact Names]
dataTcOccs rdr_name
  | isDataOcc occ || isVarOcc occ
  = [rdr_name, rdr_name_tc]
  | otherwise
  = [rdr_name]
  where
    occ = rdrNameOcc rdr_name
    rdr_name_tc = setRdrNameSpace rdr_name tcName

{-
Note [dataTcOccs and Exact Names]
~~~~~~~~~~~~~~~~~~~~~~~~~~~~~~~~~
Exact RdrNames can occur in code generated by Template Haskell, and generally
those references are, well, exact. However, the TH `Name` type isn't expressive
enough to always track the correct namespace information, so we sometimes get
the right Unique but wrong namespace. Thus, we still have to do the double-lookup
for Exact RdrNames.

There is also an awkward situation for built-in syntax. Example in GHCi
   :info []
This parses as the Exact RdrName for nilDataCon, but we also want
the list type constructor.

Note that setRdrNameSpace on an Exact name requires the Name to be External,
which it always is for built in syntax.

*********************************************************
*                                                      *
                Fixities
*                                                      *
*********************************************************

Note [Fixity signature lookup]
~~~~~~~~~~~~~~~~~~~~~~~~~~~~~~
A fixity declaration like

    infixr 2 ?

can refer to a value-level operator, e.g.:

    (?) :: String -> String -> String

or a type-level operator, like:

    data (?) a b = A a | B b

so we extend the lookup of the reader name '?' to the TcClsName namespace, as
well as the original namespace.

The extended lookup is also used in other places, like resolution of
deprecation declarations, and lookup of names in GHCi.
-}

--------------------------------
type MiniFixityEnv = FastStringEnv (Located Fixity)
        -- Mini fixity env for the names we're about
        -- to bind, in a single binding group
        --
        -- It is keyed by the *FastString*, not the *OccName*, because
        -- the single fixity decl       infix 3 T
        -- affects both the data constructor T and the type constrctor T
        --
        -- We keep the location so that if we find
        -- a duplicate, we can report it sensibly

--------------------------------
-- Used for nested fixity decls to bind names along with their fixities.
-- the fixities are given as a UFM from an OccName's FastString to a fixity decl

addLocalFixities :: MiniFixityEnv -> [Name] -> RnM a -> RnM a
addLocalFixities mini_fix_env names thing_inside
  = extendFixityEnv (mapMaybe find_fixity names) thing_inside
  where
    find_fixity name
      = case lookupFsEnv mini_fix_env (occNameFS occ) of
          Just (L _ fix) -> Just (name, FixItem occ fix)
          Nothing        -> Nothing
      where
        occ = nameOccName name

{-
--------------------------------
lookupFixity is a bit strange.

* Nested local fixity decls are put in the local fixity env, which we
  find with getFixtyEnv

* Imported fixities are found in the HIT or PIT

* Top-level fixity decls in this module may be for Names that are
    either  Global         (constructors, class operations)
    or      Local/Exported (everything else)
  (See notes with RnNames.getLocalDeclBinders for why we have this split.)
  We put them all in the local fixity environment
-}

lookupFixityRn :: Name -> RnM Fixity
lookupFixityRn name
  | isUnboundName name
  = return (Fixity minPrecedence InfixL)
    -- Minimise errors from ubound names; eg
    --    a>0 `foo` b>0
    -- where 'foo' is not in scope, should not give an error (Trac #7937)

  | otherwise
  = do { local_fix_env <- getFixityEnv
       ; case lookupNameEnv local_fix_env name of {
           Just (FixItem _ fix) -> return fix ;
           Nothing ->

    do { this_mod <- getModule
       ; if nameIsLocalOrFrom this_mod name
               -- Local (and interactive) names are all in the
               -- fixity env, and don't have entries in the HPT
         then return defaultFixity
         else lookup_imported } } }
  where
    lookup_imported
      -- For imported names, we have to get their fixities by doing a
      -- loadInterfaceForName, and consulting the Ifaces that comes back
      -- from that, because the interface file for the Name might not
      -- have been loaded yet.  Why not?  Suppose you import module A,
      -- which exports a function 'f', thus;
      --        module CurrentModule where
      --          import A( f )
      --        module A( f ) where
      --          import B( f )
      -- Then B isn't loaded right away (after all, it's possible that
      -- nothing from B will be used).  When we come across a use of
      -- 'f', we need to know its fixity, and it's then, and only
      -- then, that we load B.hi.  That is what's happening here.
      --
      -- loadInterfaceForName will find B.hi even if B is a hidden module,
      -- and that's what we want.
      = do { iface <- loadInterfaceForName doc name
           ; traceRn (text "lookupFixityRn: looking up name in iface cache and found:" <+>
                      vcat [ppr name, ppr $ mi_fix_fn iface (nameOccName name)])
           ; return (mi_fix_fn iface (nameOccName name)) }

    doc = ptext (sLit "Checking fixity for") <+> ppr name

---------------
lookupTyFixityRn :: Located Name -> RnM Fixity
lookupTyFixityRn (L _ n) = lookupFixityRn n

{-
************************************************************************
*                                                                      *
                        Rebindable names
        Dealing with rebindable syntax is driven by the
        Opt_RebindableSyntax dynamic flag.

        In "deriving" code we don't want to use rebindable syntax
        so we switch off the flag locally

*                                                                      *
************************************************************************

Haskell 98 says that when you say "3" you get the "fromInteger" from the
Standard Prelude, regardless of what is in scope.   However, to experiment
with having a language that is less coupled to the standard prelude, we're
trying a non-standard extension that instead gives you whatever "Prelude.fromInteger"
happens to be in scope.  Then you can
        import Prelude ()
        import MyPrelude as Prelude
to get the desired effect.

At the moment this just happens for
  * fromInteger, fromRational on literals (in expressions and patterns)
  * negate (in expressions)
  * minus  (arising from n+k patterns)
  * "do" notation

We store the relevant Name in the HsSyn tree, in
  * HsIntegral/HsFractional/HsIsString
  * NegApp
  * NPlusKPat
  * HsDo
respectively.  Initially, we just store the "standard" name (PrelNames.fromIntegralName,
fromRationalName etc), but the renamer changes this to the appropriate user
name if Opt_NoImplicitPrelude is on.  That is what lookupSyntaxName does.

We treat the orignal (standard) names as free-vars too, because the type checker
checks the type of the user thing against the type of the standard thing.
-}

lookupIfThenElse :: RnM (Maybe (SyntaxExpr Name), FreeVars)
-- Different to lookupSyntaxName because in the non-rebindable
-- case we desugar directly rather than calling an existing function
-- Hence the (Maybe (SyntaxExpr Name)) return type
lookupIfThenElse
  = do { rebindable_on <- xoptM Opt_RebindableSyntax
       ; if not rebindable_on
         then return (Nothing, emptyFVs)
         else do { ite <- lookupOccRn (mkVarUnqual (fsLit "ifThenElse"))
                 ; return (Just (HsVar ite), unitFV ite) } }

lookupSyntaxName :: Name                                -- The standard name
                 -> RnM (SyntaxExpr Name, FreeVars)     -- Possibly a non-standard name
lookupSyntaxName std_name
  = do { rebindable_on <- xoptM Opt_RebindableSyntax
       ; if not rebindable_on then
           return (HsVar std_name, emptyFVs)
         else
            -- Get the similarly named thing from the local environment
           do { usr_name <- lookupOccRn (mkRdrUnqual (nameOccName std_name))
              ; return (HsVar usr_name, unitFV usr_name) } }

lookupSyntaxNames :: [Name]                          -- Standard names
                  -> RnM ([HsExpr Name], FreeVars)   -- See comments with HsExpr.ReboundNames
lookupSyntaxNames std_names
  = do { rebindable_on <- xoptM Opt_RebindableSyntax
       ; if not rebindable_on then
             return (map HsVar std_names, emptyFVs)
        else
          do { usr_names <- mapM (lookupOccRn . mkRdrUnqual . nameOccName) std_names
             ; return (map HsVar usr_names, mkFVs usr_names) } }

{-
*********************************************************
*                                                      *
\subsection{Binding}
*                                                      *
*********************************************************
-}

newLocalBndrRn :: Located RdrName -> RnM Name
-- Used for non-top-level binders.  These should
-- never be qualified.
newLocalBndrRn (L loc rdr_name)
  | Just name <- isExact_maybe rdr_name
  = return name -- This happens in code generated by Template Haskell
                -- See Note [Binders in Template Haskell] in Convert.hs
  | otherwise
  = do { unless (isUnqual rdr_name)
                (addErrAt loc (badQualBndrErr rdr_name))
       ; uniq <- newUnique
       ; return (mkInternalName uniq (rdrNameOcc rdr_name) loc) }

newLocalBndrsRn :: [Located RdrName] -> RnM [Name]
newLocalBndrsRn = mapM newLocalBndrRn

---------------------
bindLocatedLocalsRn :: [Located RdrName]
                    -> ([Name] -> RnM a)
                    -> RnM a
bindLocatedLocalsRn rdr_names_w_loc enclosed_scope
  = do { checkDupRdrNames rdr_names_w_loc
       ; checkShadowedRdrNames rdr_names_w_loc

        -- Make fresh Names and extend the environment
       ; names <- newLocalBndrsRn rdr_names_w_loc
       ; bindLocalNames names (enclosed_scope names) }

bindLocalNames :: [Name] -> RnM a -> RnM a
bindLocalNames names enclosed_scope
  = do { lcl_env <- getLclEnv
       ; let th_level  = thLevel (tcl_th_ctxt lcl_env)
             th_bndrs' = extendNameEnvList (tcl_th_bndrs lcl_env)
                           [ (n, (NotTopLevel, th_level)) | n <- names ]
             rdr_env'  = extendLocalRdrEnvList (tcl_rdr lcl_env) names
       ; setLclEnv (lcl_env { tcl_th_bndrs = th_bndrs'
                            , tcl_rdr      = rdr_env' })
                    enclosed_scope }

bindLocalNamesFV :: [Name] -> RnM (a, FreeVars) -> RnM (a, FreeVars)
bindLocalNamesFV names enclosed_scope
  = do  { (result, fvs) <- bindLocalNames names enclosed_scope
        ; return (result, delFVs names fvs) }


-------------------------------------
        -- binLocalsFVRn is the same as bindLocalsRn
        -- except that it deals with free vars
bindLocatedLocalsFV :: [Located RdrName]
                    -> ([Name] -> RnM (a,FreeVars)) -> RnM (a, FreeVars)
bindLocatedLocalsFV rdr_names enclosed_scope
  = bindLocatedLocalsRn rdr_names       $ \ names ->
    do (thing, fvs) <- enclosed_scope names
       return (thing, delFVs names fvs)

-------------------------------------

extendTyVarEnvFVRn :: [Name] -> RnM (a, FreeVars) -> RnM (a, FreeVars)
        -- This function is used only in rnSourceDecl on InstDecl
extendTyVarEnvFVRn tyvars thing_inside = bindLocalNamesFV tyvars thing_inside

-------------------------------------
checkDupRdrNames :: [Located RdrName] -> RnM ()
-- Check for duplicated names in a binding group
checkDupRdrNames rdr_names_w_loc
  = mapM_ (dupNamesErr getLoc) dups
  where
    (_, dups) = removeDups (\n1 n2 -> unLoc n1 `compare` unLoc n2) rdr_names_w_loc

checkDupNames :: [Name] -> RnM ()
-- Check for duplicated names in a binding group
checkDupNames names = check_dup_names (filterOut isSystemName names)
                -- See Note [Binders in Template Haskell] in Convert

check_dup_names :: [Name] -> RnM ()
check_dup_names names
  = mapM_ (dupNamesErr nameSrcSpan) dups
  where
    (_, dups) = removeDups (\n1 n2 -> nameOccName n1 `compare` nameOccName n2) names

---------------------
checkShadowedRdrNames :: [Located RdrName] -> RnM ()
checkShadowedRdrNames loc_rdr_names
  = do { envs <- getRdrEnvs
       ; checkShadowedOccs envs get_loc_occ filtered_rdrs }
  where
    filtered_rdrs = filterOut (isExact . unLoc) loc_rdr_names
                -- See Note [Binders in Template Haskell] in Convert
    get_loc_occ (L loc rdr) = (loc,rdrNameOcc rdr)

checkDupAndShadowedNames :: (GlobalRdrEnv, LocalRdrEnv) -> [Name] -> RnM ()
checkDupAndShadowedNames envs names
  = do { check_dup_names filtered_names
       ; checkShadowedOccs envs get_loc_occ filtered_names }
  where
    filtered_names = filterOut isSystemName names
                -- See Note [Binders in Template Haskell] in Convert
    get_loc_occ name = (nameSrcSpan name, nameOccName name)

-------------------------------------
checkShadowedOccs :: (GlobalRdrEnv, LocalRdrEnv)
                  -> (a -> (SrcSpan, OccName))
                  -> [a] -> RnM ()
checkShadowedOccs (global_env,local_env) get_loc_occ ns
  = whenWOptM Opt_WarnNameShadowing $
    do  { traceRn (text "shadow" <+> ppr (map get_loc_occ ns))
        ; mapM_ check_shadow ns }
  where
    check_shadow n
        | startsWithUnderscore occ = return ()  -- Do not report shadowing for "_x"
                                                -- See Trac #3262
        | Just n <- mb_local = complain [ptext (sLit "bound at") <+> ppr (nameSrcLoc n)]
        | otherwise = do { gres' <- filterM is_shadowed_gre gres
                         ; complain (map pprNameProvenance gres') }
        where
          (loc,occ) = get_loc_occ n
          mb_local  = lookupLocalRdrOcc local_env occ
          gres      = lookupGRE_RdrName (mkRdrUnqual occ) global_env
                -- Make an Unqualified RdrName and look that up, so that
                -- we don't find any GREs that are in scope qualified-only

          complain []      = return ()
          complain pp_locs = addWarnAt loc (shadowedNameWarn occ pp_locs)

    is_shadowed_gre :: GlobalRdrElt -> RnM Bool
        -- Returns False for record selectors that are shadowed, when
        -- punning or wild-cards are on (cf Trac #2723)
    is_shadowed_gre gre | isRecFldGRE gre
        = do { dflags <- getDynFlags
             ; return $ not (xopt Opt_RecordPuns dflags || xopt Opt_RecordWildCards dflags) }
    is_shadowed_gre _other = return True

{-
************************************************************************
*                                                                      *
               What to do when a lookup fails
*                                                                      *
************************************************************************
-}

data WhereLooking = WL_Any        -- Any binding
                  | WL_Global     -- Any top-level binding (local or imported)
                  | WL_LocalTop   -- Any top-level binding in this module

reportUnboundName :: RdrName -> RnM Name
reportUnboundName rdr = unboundName WL_Any rdr

unboundName :: WhereLooking -> RdrName -> RnM Name
unboundName wl rdr = unboundNameX wl rdr Outputable.empty

unboundNameX :: WhereLooking -> RdrName -> SDoc -> RnM Name
unboundNameX where_look rdr_name extra
  = do  { dflags <- getDynFlags
        ; let show_helpful_errors = gopt Opt_HelpfulErrors dflags
              what = pprNonVarNameSpace (occNameSpace (rdrNameOcc rdr_name))
              err = unknownNameErr what rdr_name $$ extra
        ; if not show_helpful_errors
          then addErr err
          else do { local_env  <- getLocalRdrEnv
                  ; global_env <- getGlobalRdrEnv
                  ; impInfo <- getImports
<<<<<<< HEAD
                  ; let suggestions1 = unknownNameSuggestions_ where_look
                                         dflags global_env local_env rdr_name
                  ; let suggestions2 = importSuggestions dflags impInfo rdr_name
                  ; addErr (err $$ suggestions1 $$ suggestions2) }
        ; return (mkUnboundNameRdr rdr_name) }
=======
                  ; let suggestions = unknownNameSuggestions_ where_look
                                        dflags global_env local_env impInfo rdr_name
                  ; addErr (err $$ suggestions) }
        ; return (mkUnboundName rdr_name) }
>>>>>>> f40fe62d

unknownNameErr :: SDoc -> RdrName -> SDoc
unknownNameErr what rdr_name
  = vcat [ hang (ptext (sLit "Not in scope:"))
              2 (what <+> quotes (ppr rdr_name))
         , extra ]
  where
    extra | rdr_name == forall_tv_RDR = perhapsForallMsg
          | otherwise                 = Outputable.empty

type HowInScope = Either SrcSpan ImpDeclSpec
     -- Left loc    =>  locally bound at loc
     -- Right ispec =>  imported as specified by ispec


-- | Called from the typechecker (TcErrors) when we find an unbound variable
unknownNameSuggestions :: DynFlags
                       -> GlobalRdrEnv -> LocalRdrEnv -> ImportAvails
                       -> RdrName -> SDoc
unknownNameSuggestions = unknownNameSuggestions_ WL_Any

unknownNameSuggestions_ :: WhereLooking -> DynFlags
                       -> GlobalRdrEnv -> LocalRdrEnv -> ImportAvails
                       -> RdrName -> SDoc
unknownNameSuggestions_ where_look dflags global_env local_env imports tried_rdr_name =
    similarNameSuggestions where_look dflags global_env local_env tried_rdr_name $$
    importSuggestions dflags imports tried_rdr_name


similarNameSuggestions :: WhereLooking -> DynFlags
                        -> GlobalRdrEnv -> LocalRdrEnv
                        -> RdrName -> SDoc
similarNameSuggestions where_look dflags global_env
                        local_env tried_rdr_name
  = case suggest of
      []  -> Outputable.empty
      [p] -> perhaps <+> pp_item p
      ps  -> sep [ perhaps <+> ptext (sLit "one of these:")
                 , nest 2 (pprWithCommas pp_item ps) ]
  where
    all_possibilities :: [(String, (RdrName, HowInScope))]
    all_possibilities
       =  [ (showPpr dflags r, (r, Left loc))
          | (r,loc) <- local_possibilities local_env ]
       ++ [ (showPpr dflags r, rp) | (r, rp) <- global_possibilities global_env ]

    suggest = fuzzyLookup (showPpr dflags tried_rdr_name) all_possibilities
    perhaps = ptext (sLit "Perhaps you meant")

    pp_item :: (RdrName, HowInScope) -> SDoc
    pp_item (rdr, Left loc) = pp_ns rdr <+> quotes (ppr rdr) <+> loc' -- Locally defined
        where loc' = case loc of
                     UnhelpfulSpan l -> parens (ppr l)
                     RealSrcSpan l -> parens (ptext (sLit "line") <+> int (srcSpanStartLine l))
    pp_item (rdr, Right is) = pp_ns rdr <+> quotes (ppr rdr) <+>   -- Imported
                              parens (ptext (sLit "imported from") <+> ppr (is_mod is))

    pp_ns :: RdrName -> SDoc
    pp_ns rdr | ns /= tried_ns = pprNameSpace ns
              | otherwise      = Outputable.empty
      where ns = rdrNameSpace rdr

    tried_occ     = rdrNameOcc tried_rdr_name
    tried_is_sym  = isSymOcc tried_occ
    tried_ns      = occNameSpace tried_occ
    tried_is_qual = isQual tried_rdr_name

    correct_name_space occ =  nameSpacesRelated (occNameSpace occ) tried_ns
                           && isSymOcc occ == tried_is_sym
        -- Treat operator and non-operators as non-matching
        -- This heuristic avoids things like
        --      Not in scope 'f'; perhaps you meant '+' (from Prelude)

    local_ok = case where_look of { WL_Any -> True; _ -> False }
    local_possibilities :: LocalRdrEnv -> [(RdrName, SrcSpan)]
    local_possibilities env
      | tried_is_qual = []
      | not local_ok  = []
      | otherwise     = [ (mkRdrUnqual occ, nameSrcSpan name)
                        | name <- localRdrEnvElts env
                        , let occ = nameOccName name
                        , correct_name_space occ]

    gre_ok :: GlobalRdrElt -> Bool
    gre_ok = case where_look of
                   WL_LocalTop -> isLocalGRE
                   _           -> \_ -> True

    global_possibilities :: GlobalRdrEnv -> [(RdrName, (RdrName, HowInScope))]
    global_possibilities global_env
      | tried_is_qual = [ (rdr_qual, (rdr_qual, how))
                        | gre <- globalRdrEnvElts global_env
                        , gre_ok gre
                        , let name = gre_name gre
                              occ  = nameOccName name
                        , correct_name_space occ
                        , (mod, how) <- quals_in_scope gre
                        , let rdr_qual = mkRdrQual mod occ ]

      | otherwise = [ (rdr_unqual, pair)
                    | gre <- globalRdrEnvElts global_env
                    , gre_ok gre
                    , let name = gre_name gre
                          occ  = nameOccName name
                          rdr_unqual = mkRdrUnqual occ
                    , correct_name_space occ
                    , pair <- case (unquals_in_scope gre, quals_only gre) of
                                (how:_, _)    -> [ (rdr_unqual, how) ]
                                ([],    pr:_) -> [ pr ]  -- See Note [Only-quals]
                                ([],    [])   -> [] ]

              -- Note [Only-quals]
              -- The second alternative returns those names with the same
              -- OccName as the one we tried, but live in *qualified* imports
              -- e.g. if you have:
              --
              -- > import qualified Data.Map as Map
              -- > foo :: Map
              --
              -- then we suggest @Map.Map@.

    --------------------
    unquals_in_scope :: GlobalRdrElt -> [HowInScope]
    unquals_in_scope (GRE { gre_name = n, gre_lcl = lcl, gre_imp = is })
      | lcl       = [ Left (nameSrcSpan n) ]
      | otherwise = [ Right ispec
                    | i <- is, let ispec = is_decl i
                    , not (is_qual ispec) ]

    --------------------
    quals_in_scope :: GlobalRdrElt -> [(ModuleName, HowInScope)]
    -- Ones for which the qualified version is in scope
    quals_in_scope (GRE { gre_name = n, gre_lcl = lcl, gre_imp = is })
      | lcl = case nameModule_maybe n of
                Nothing -> []
                Just m  -> [(moduleName m, Left (nameSrcSpan n))]
      | otherwise = [ (is_as ispec, Right ispec)
                    | i <- is, let ispec = is_decl i ]

    --------------------
    quals_only :: GlobalRdrElt -> [(RdrName, HowInScope)]
    -- Ones for which *only* the qualified version is in scope
    quals_only (GRE { gre_name = n, gre_imp = is })
      = [ (mkRdrQual (is_as ispec) (nameOccName n), Right ispec)
        | i <- is, let ispec = is_decl i, is_qual ispec ]

-- | Generate helpful suggestions if a qualified name Mod.foo is not in scope.
importSuggestions :: DynFlags -> ImportAvails -> RdrName -> SDoc
importSuggestions _dflags imports rdr_name
  | not (isQual rdr_name || isUnqual rdr_name) = Outputable.empty
  | null interesting_imports
  , Just name <- mod_name
  = hsep
      [ ptext (sLit "No module named")
      , quotes (ppr name)
      , ptext (sLit "is imported.")
      ]
  | is_qualified
  , null helpful_imports
  , [(mod,_)] <- interesting_imports
  = hsep
      [ ptext (sLit "Module")
      , quotes (ppr mod)
      , ptext (sLit "does not export")
      , quotes (ppr occ_name) <> dot
      ]
  | is_qualified
  , null helpful_imports
  , mods <- map fst interesting_imports
  = hsep
      [ ptext (sLit "Neither")
      , quotedListWithNor (map ppr mods)
      , ptext (sLit "exports")
      , quotes (ppr occ_name) <> dot
      ]
  | [(mod,imv)] <- helpful_imports_non_hiding
  = fsep
      [ ptext (sLit "Perhaps you want to add")
      , quotes (ppr occ_name)
      , ptext (sLit "to the import list")
      , ptext (sLit "in the import of")
      , quotes (ppr mod)
      , parens (ppr (imv_span imv)) <> dot
      ]
  | not (null helpful_imports_non_hiding)
  = fsep
      [ ptext (sLit "Perhaps you want to add")
      , quotes (ppr occ_name)
      , ptext (sLit "to one of these import lists:")
      ]
    $$
    nest 2 (vcat
        [ quotes (ppr mod) <+> parens (ppr (imv_span imv))
        | (mod,imv) <- helpful_imports_non_hiding
        ])
  | [(mod,imv)] <- helpful_imports_hiding
  = fsep
      [ ptext (sLit "Perhaps you want to remove")
      , quotes (ppr occ_name)
      , ptext (sLit "from the explicit hiding list")
      , ptext (sLit "in the import of")
      , quotes (ppr mod)
      , parens (ppr (imv_span imv)) <> dot
      ]
  | not (null helpful_imports_hiding)
  = fsep
      [ ptext (sLit "Perhaps you want to remove")
      , quotes (ppr occ_name)
      , ptext (sLit "from the hiding clauses")
      , ptext (sLit "in one of these imports:")
      ]
    $$
    nest 2 (vcat
        [ quotes (ppr mod) <+> parens (ppr (imv_span imv))
        | (mod,imv) <- helpful_imports_hiding
        ])
  | otherwise
  = Outputable.empty
 where
  is_qualified = isQual rdr_name
  (mod_name, occ_name) = case rdr_name of
    Unqual occ_name        -> (Nothing, occ_name)
    Qual mod_name occ_name -> (Just mod_name, occ_name)
    _                      -> error "importSuggestions: dead code"


  -- What import statements provide "Mod" at all
  -- or, if this is an unqualified name, are not qualified imports
  interesting_imports = [ (mod, imp)
    | (mod, mod_imports) <- moduleEnvToList (imp_mods imports)
    , Just imp <- return $ pick mod_imports
    ]

  -- We want to keep only one for each original module; preferably one with an
  -- explicit import list (for no particularly good reason)
  pick :: [ImportedModsVal] -> Maybe ImportedModsVal
  pick = listToMaybe . sortBy (compare `on` prefer) . filter select
    where select imv = case mod_name of Just name -> imv_name imv == name
                                        Nothing   -> not (imv_qualified imv)
          prefer imv = (imv_is_hiding imv, imv_span imv)

  -- Which of these would export a 'foo'
  -- (all of these are restricted imports, because if they were not, we
  -- wouldn't have an out-of-scope error in the first place)
  helpful_imports = filter helpful interesting_imports
    where helpful (_,imv)
            = not . null $ lookupGlobalRdrEnv (imv_all_exports imv) occ_name

  -- Which of these do that because of an explicit hiding list resp. an
  -- explicit import list
  (helpful_imports_hiding, helpful_imports_non_hiding)
    = partition (imv_is_hiding . snd) helpful_imports

{-
************************************************************************
*                                                                      *
\subsection{Free variable manipulation}
*                                                                      *
************************************************************************
-}

-- A useful utility
addFvRn :: FreeVars -> RnM (thing, FreeVars) -> RnM (thing, FreeVars)
addFvRn fvs1 thing_inside = do { (res, fvs2) <- thing_inside
                               ; return (res, fvs1 `plusFV` fvs2) }

mapFvRn :: (a -> RnM (b, FreeVars)) -> [a] -> RnM ([b], FreeVars)
mapFvRn f xs = do stuff <- mapM f xs
                  case unzip stuff of
                      (ys, fvs_s) -> return (ys, plusFVs fvs_s)

mapMaybeFvRn :: (a -> RnM (b, FreeVars)) -> Maybe a -> RnM (Maybe b, FreeVars)
mapMaybeFvRn _ Nothing = return (Nothing, emptyFVs)
mapMaybeFvRn f (Just x) = do { (y, fvs) <- f x; return (Just y, fvs) }

-- because some of the rename functions are CPSed:
-- maps the function across the list from left to right;
-- collects all the free vars into one set
mapFvRnCPS :: (a  -> (b   -> RnM c) -> RnM c)
           -> [a] -> ([b] -> RnM c) -> RnM c

mapFvRnCPS _ []     cont = cont []
mapFvRnCPS f (x:xs) cont = f x             $ \ x' ->
                           mapFvRnCPS f xs $ \ xs' ->
                           cont (x':xs')

{-
************************************************************************
*                                                                      *
\subsection{Envt utility functions}
*                                                                      *
************************************************************************
-}

warnUnusedTopBinds :: [GlobalRdrElt] -> RnM ()
warnUnusedTopBinds gres
    = whenWOptM Opt_WarnUnusedTopBinds
    $ do env <- getGblEnv
         let isBoot = tcg_src env == HsBootFile
         let noParent gre = case gre_par gre of
                            NoParent -> True
                            PatternSynonym -> True
                            _        -> False
             -- Don't warn about unused bindings with parents in
             -- .hs-boot files, as you are sometimes required to give
             -- unused bindings (trac #3449).
             -- HOWEVER, in a signature file, you are never obligated to put a
             -- definition in the main text.  Thus, if you define something
             -- and forget to export it, we really DO want to warn.
             gres' = if isBoot then filter noParent gres
                               else                 gres
         warnUnusedGREs gres'

warnUnusedLocalBinds, warnUnusedMatches :: [Name] -> FreeVars -> RnM ()
warnUnusedLocalBinds = check_unused Opt_WarnUnusedLocalBinds
warnUnusedMatches    = check_unused Opt_WarnUnusedMatches

check_unused :: WarningFlag -> [Name] -> FreeVars -> RnM ()
check_unused flag bound_names used_names
 = whenWOptM flag (warnUnusedLocals (filterOut (`elemNameSet` used_names) bound_names))

-------------------------
--      Helpers
warnUnusedGREs :: [GlobalRdrElt] -> RnM ()
warnUnusedGREs gres = mapM_ warnUnusedGRE gres

warnUnusedLocals :: [Name] -> RnM ()
warnUnusedLocals names = do
    fld_env <- mkFieldEnv <$> getGlobalRdrEnv
    mapM_ (warnUnusedLocal fld_env) names

warnUnusedLocal :: NameEnv (FieldLabelString, Name) -> Name -> RnM ()
warnUnusedLocal fld_env name
  = when (reportable name) $
    addUnusedWarning occ (nameSrcSpan name)
                     (ptext (sLit "Defined but not used"))
  where
    occ = case lookupNameEnv fld_env name of
              Just (fl, _) -> mkVarOccFS fl
              Nothing      -> nameOccName name

warnUnusedGRE :: GlobalRdrElt -> RnM ()
warnUnusedGRE gre@(GRE { gre_name = name, gre_lcl = lcl, gre_imp = is })
  | lcl       = do fld_env <- mkFieldEnv <$> getGlobalRdrEnv
                   warnUnusedLocal fld_env name
  | otherwise = when (reportable name) (mapM_ warn is)
  where
    occ = greOccName gre
    warn spec = addUnusedWarning occ span msg
        where
           span = importSpecLoc spec
           pp_mod = quotes (ppr (importSpecModule spec))
           msg = ptext (sLit "Imported from") <+> pp_mod <+> ptext (sLit "but not used")

-- | Make a map from selector names to field labels and parent tycon
-- names, to be used when reporting unused record fields.
mkFieldEnv :: GlobalRdrEnv -> NameEnv (FieldLabelString, Name)
mkFieldEnv rdr_env = mkNameEnv [ (gre_name gre, (lbl, par_is (gre_par gre)))
                               | gres <- occEnvElts rdr_env
                               , gre <- gres
                               , Just lbl <- [greLabel gre]
                               ]

reportable :: Name -> Bool
reportable name
  | isWiredInName name = False    -- Don't report unused wired-in names
                                  -- Otherwise we get a zillion warnings
                                  -- from Data.Tuple
  | otherwise = not (startsWithUnderscore (nameOccName name))

addUnusedWarning :: OccName -> SrcSpan -> SDoc -> RnM ()
addUnusedWarning occ span msg
  = addWarnAt span $
    sep [msg <> colon,
         nest 2 $ pprNonVarNameSpace (occNameSpace occ)
                        <+> quotes (ppr occ)]

addNameClashErrRn :: RdrName -> [GlobalRdrElt] -> RnM ()
addNameClashErrRn rdr_name gres
  | all isLocalGRE gres && not (all isRecFldGRE gres)
               -- If there are two or more *local* defns, we'll have reported
  = return ()  -- that already, and we don't want an error cascade
  | otherwise
  = addErr (vcat [ptext (sLit "Ambiguous occurrence") <+> quotes (ppr rdr_name),
                  ptext (sLit "It could refer to") <+> vcat (msg1 : msgs)])
  where
    (np1:nps) = gres
    msg1 = ptext  (sLit "either") <+> mk_ref np1
    msgs = [ptext (sLit "    or") <+> mk_ref np | np <- nps]
    mk_ref gre = sep [nom <> comma, pprNameProvenance gre]
      where nom = case gre_par gre of
                    FldParent { par_lbl = Just lbl } -> text "the field" <+> quotes (ppr lbl)
                    _                                -> quotes (ppr (gre_name gre))

shadowedNameWarn :: OccName -> [SDoc] -> SDoc
shadowedNameWarn occ shadowed_locs
  = sep [ptext (sLit "This binding for") <+> quotes (ppr occ)
            <+> ptext (sLit "shadows the existing binding") <> plural shadowed_locs,
         nest 2 (vcat shadowed_locs)]

perhapsForallMsg :: SDoc
perhapsForallMsg
  = vcat [ ptext (sLit "Perhaps you intended to use ExplicitForAll or similar flag")
         , ptext (sLit "to enable explicit-forall syntax: forall <tvs>. <type>")]

unknownSubordinateErr :: SDoc -> RdrName -> SDoc
unknownSubordinateErr doc op    -- Doc is "method of class" or
                                -- "field of constructor"
  = quotes (ppr op) <+> ptext (sLit "is not a (visible)") <+> doc

badOrigBinding :: RdrName -> SDoc
badOrigBinding name
  = ptext (sLit "Illegal binding of built-in syntax:") <+> ppr (rdrNameOcc name)
        -- The rdrNameOcc is because we don't want to print Prelude.(,)

dupNamesErr :: Outputable n => (n -> SrcSpan) -> [n] -> RnM ()
dupNamesErr get_loc names
  = addErrAt big_loc $
    vcat [ptext (sLit "Conflicting definitions for") <+> quotes (ppr (head names)),
          locations]
  where
    locs      = map get_loc names
    big_loc   = foldr1 combineSrcSpans locs
    locations = ptext (sLit "Bound at:") <+> vcat (map ppr (sort locs))

kindSigErr :: Outputable a => a -> SDoc
kindSigErr thing
  = hang (ptext (sLit "Illegal kind signature for") <+> quotes (ppr thing))
       2 (ptext (sLit "Perhaps you intended to use KindSignatures"))

badQualBndrErr :: RdrName -> SDoc
badQualBndrErr rdr_name
  = ptext (sLit "Qualified name in binding position:") <+> ppr rdr_name

opDeclErr :: RdrName -> SDoc
opDeclErr n
  = hang (ptext (sLit "Illegal declaration of a type or class operator") <+> quotes (ppr n))
       2 (ptext (sLit "Use TypeOperators to declare operators in type and declarations"))

checkTupSize :: Int -> RnM ()
checkTupSize tup_size
  | tup_size <= mAX_TUPLE_SIZE
  = return ()
  | otherwise
  = addErr (sep [ptext (sLit "A") <+> int tup_size <> ptext (sLit "-tuple is too large for GHC"),
                 nest 2 (parens (ptext (sLit "max size is") <+> int mAX_TUPLE_SIZE)),
                 nest 2 (ptext (sLit "Workaround: use nested tuples or define a data type"))])

{-
************************************************************************
*                                                                      *
\subsection{Contexts for renaming errors}
*                                                                      *
************************************************************************
-}

data HsDocContext
  = TypeSigCtx SDoc
  | PatCtx
  | SpecInstSigCtx
  | DefaultDeclCtx
  | ForeignDeclCtx (Located RdrName)
  | DerivDeclCtx
  | RuleCtx FastString
  | TyDataCtx (Located RdrName)
  | TySynCtx (Located RdrName)
  | TyFamilyCtx (Located RdrName)
  | FamPatCtx (Located RdrName)    -- The patterns of a type/data family instance
  | ConDeclCtx [Located RdrName]
  | ClassDeclCtx (Located RdrName)
  | ExprWithTySigCtx
  | TypBrCtx
  | HsTypeCtx
  | GHCiCtx
  | SpliceTypeCtx (LHsType RdrName)
  | ClassInstanceCtx
  | VectDeclCtx (Located RdrName)
  | GenericCtx SDoc   -- Maybe we want to use this more!

withHsDocContext :: HsDocContext -> SDoc -> SDoc
withHsDocContext ctxt doc = doc $$ inHsDocContext ctxt

inHsDocContext :: HsDocContext -> SDoc
inHsDocContext ctxt = ptext (sLit "In") <+> pprHsDocContext ctxt

pprHsDocContext :: HsDocContext -> SDoc
pprHsDocContext (GenericCtx doc)      = doc
pprHsDocContext (TypeSigCtx doc)      = text "the type signature for" <+> doc
pprHsDocContext PatCtx                = text "a pattern type-signature"
pprHsDocContext SpecInstSigCtx        = text "a SPECIALISE instance pragma"
pprHsDocContext DefaultDeclCtx        = text "a `default' declaration"
pprHsDocContext DerivDeclCtx          = text "a deriving declaration"
pprHsDocContext (RuleCtx name)        = text "the transformation rule" <+> ftext name
pprHsDocContext (TyDataCtx tycon)     = text "the data type declaration for" <+> quotes (ppr tycon)
pprHsDocContext (FamPatCtx tycon)     = text "a type pattern of family instance for" <+> quotes (ppr tycon)
pprHsDocContext (TySynCtx name)       = text "the declaration for type synonym" <+> quotes (ppr name)
pprHsDocContext (TyFamilyCtx name)    = text "the declaration for type family" <+> quotes (ppr name)
pprHsDocContext (ClassDeclCtx name)   = text "the declaration for class" <+> quotes (ppr name)
pprHsDocContext ExprWithTySigCtx      = text "an expression type signature"
pprHsDocContext TypBrCtx              = text "a Template-Haskell quoted type"
pprHsDocContext HsTypeCtx             = text "a type argument"
pprHsDocContext GHCiCtx               = text "GHCi input"
pprHsDocContext (SpliceTypeCtx hs_ty) = text "the spliced type" <+> quotes (ppr hs_ty)
pprHsDocContext ClassInstanceCtx      = text "TcSplice.reifyInstances"

pprHsDocContext (ForeignDeclCtx name)
   = ptext (sLit "the foreign declaration for") <+> quotes (ppr name)
pprHsDocContext (ConDeclCtx [name])
   = text "the definition of data constructor" <+> quotes (ppr name)
pprHsDocContext (ConDeclCtx names)
   = text "the definition of data constructors" <+> interpp'SP names
pprHsDocContext (VectDeclCtx tycon)
   = ptext (sLit "the VECTORISE pragma for type constructor") <+> quotes (ppr tycon)
<|MERGE_RESOLUTION|>--- conflicted
+++ resolved
@@ -1663,18 +1663,10 @@
           else do { local_env  <- getLocalRdrEnv
                   ; global_env <- getGlobalRdrEnv
                   ; impInfo <- getImports
-<<<<<<< HEAD
-                  ; let suggestions1 = unknownNameSuggestions_ where_look
-                                         dflags global_env local_env rdr_name
-                  ; let suggestions2 = importSuggestions dflags impInfo rdr_name
-                  ; addErr (err $$ suggestions1 $$ suggestions2) }
-        ; return (mkUnboundNameRdr rdr_name) }
-=======
                   ; let suggestions = unknownNameSuggestions_ where_look
                                         dflags global_env local_env impInfo rdr_name
                   ; addErr (err $$ suggestions) }
-        ; return (mkUnboundName rdr_name) }
->>>>>>> f40fe62d
+        ; return (mkUnboundNameRdr rdr_name) }
 
 unknownNameErr :: SDoc -> RdrName -> SDoc
 unknownNameErr what rdr_name
