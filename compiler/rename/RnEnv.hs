--- conflicted
+++ resolved
@@ -25,14 +25,8 @@
         lookupConstructorFields,
         lookupSyntaxName, lookupSyntaxNames, lookupIfThenElse,
         lookupGreAvailRn,
-<<<<<<< HEAD
-        getLookupOccRn, addUsedRdrNames,
-        mkUnboundName, mkUnboundNameRdr, isUnboundName,
-        addUsedRdrName,
-=======
-        getLookupOccRn,
+        getLookupOccRn,mkUnboundName, mkUnboundNameRdr, isUnboundName,
         addUsedGRE, addUsedGREs, addUsedDataCons,
->>>>>>> 268aa9a2
 
         newLocalBndrRn, newLocalBndrsRn,
         bindLocalNames, bindLocalNamesFV,
@@ -516,12 +510,12 @@
                 -- NB: lookupGlobalRdrEnv, not lookupGRE_RdrName!
                 --     The latter does pickGREs, but we want to allow 'x'
                 --     even if only 'M.x' is in scope
-<<<<<<< HEAD
        ; traceRn (text "lookupSubBndrOcc" <+> vcat [ppr the_parent, ppr rdr_name, ppr gres, ppr (pick_gres rdr_name gres)])
        ; case pick_gres rdr_name gres of
-            (gre:_) -> do { addUsedRdrName warn_if_deprec gre (used_rdr_name gre)
+            (gre:_) -> do { addUsedGRE warn_if_deprec gre
                             -- Add a usage; this is an *occurrence* site
-                          ; return (Right (gre_name gre)) } 
+                            -- Note [Usage for sub-bndrs]
+                          ; return (Right (gre_name gre)) }
                  -- If there is more than one local GRE for the
                  -- same OccName 'f', that will be reported separately
                  -- as a duplicate top-level binding for 'f'
@@ -531,26 +525,6 @@
                          [] -> return (Left (unknownSubordinateErr doc rdr_name))
     } }
   where
-    -- Note [Usage for sub-bndrs]
-    used_rdr_name gre
-      | isQual rdr_name = rdr_name
-      | otherwise       = greUsedRdrName gre
-=======
-            [gre] -> do { addUsedGRE warnIfDeprec gre
-                          -- Add a usage; this is an *occurrence* site
-                          -- Note [Usage for sub-bndrs]
-                        ; return (gre_name gre) }
-            []    -> do { ns <- lookupQualifiedNameGHCi rdr_name
-                        ; case ns of {
-                                (n:_) -> return n ;
-                                -- Unlikely to be more than one...?
-                                [] -> do
-                        { addErr (unknownSubordinateErr doc rdr_name)
-                        ; return (mkUnboundName rdr_name) } } }
-            gres  -> do { addNameClashErrRn rdr_name gres
-                        ; return (gre_name (head gres)) } }
->>>>>>> 268aa9a2
-
     -- If Parent = NoParent, just do a normal lookup
     -- If Parent = Parent p then find all GREs that
     --   (a) have parent p
