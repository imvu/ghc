/* -----------------------------------------------------------------------------
 *
 * (c) The University of Glasgow 2004-2013
 *
 * This file is included at the top of all .cmm source files (and
 * *only* .cmm files).  It defines a collection of useful macros for
 * making .cmm code a bit less error-prone to write, and a bit easier
 * on the eye for the reader.
 *
 * For the syntax of .cmm files, see the parser in ghc/compiler/cmm/CmmParse.y.
 *
 * Accessing fields of structures defined in the RTS header files is
 * done via automatically-generated macros in DerivedConstants.h.  For
 * example, where previously we used
 *
 *          CurrentTSO->what_next = x
 *
 * in C-- we now use
 *
 *          StgTSO_what_next(CurrentTSO) = x
 *
 * where the StgTSO_what_next() macro is automatically generated by
 * mkDerivedConstants.c.  If you need to access a field that doesn't
 * already have a macro, edit that file (it's pretty self-explanatory).
 *
 * -------------------------------------------------------------------------- */

#ifndef CMM_H
#define CMM_H

/*
 * In files that are included into both C and C-- (and perhaps
 * Haskell) sources, we sometimes need to conditionally compile bits
 * depending on the language.  CMINUSMINUS==1 in .cmm sources:
 */
#define CMINUSMINUS 1

#include "ghcconfig.h"

/* -----------------------------------------------------------------------------
   Types 

   The following synonyms for C-- types are declared here:

     I8, I16, I32, I64    MachRep-style names for convenience

     W_                   is shorthand for the word type (== StgWord)
     F_		 	  shorthand for float  (F_ == StgFloat == C's float)
     D_	 		  shorthand for double (D_ == StgDouble == C's double)

     CInt		  has the same size as an int in C on this platform
     CLong		  has the same size as a long in C on this platform
   
  --------------------------------------------------------------------------- */

#define I8  bits8
#define I16 bits16
#define I32 bits32
#define I64 bits64
#define P_  gcptr

#if SIZEOF_VOID_P == 4
#define W_ bits32
/* Maybe it's better to include MachDeps.h */
#define TAG_BITS                2
#elif SIZEOF_VOID_P == 8
#define W_ bits64
/* Maybe it's better to include MachDeps.h */
#define TAG_BITS                3
#else
#error Unknown word size
#endif

/*
 * The RTS must sometimes UNTAG a pointer before dereferencing it.
 * See the wiki page Commentary/Rts/HaskellExecution/PointerTagging 
 */
#define TAG_MASK ((1 << TAG_BITS) - 1)
#define UNTAG(p) (p & ~TAG_MASK)
#define GETTAG(p) (p & TAG_MASK)

#if SIZEOF_INT == 4
#define CInt bits32
#elif SIZEOF_INT == 8
#define CInt bits64
#else
#error Unknown int size
#endif

#if SIZEOF_LONG == 4
#define CLong bits32
#elif SIZEOF_LONG == 8
#define CLong bits64
#else
#error Unknown long size
#endif

#define F_   float32
#define D_   float64
#define L_   bits64
#define V16_ bits128
#define V32_ bits256
#define V64_ bits512

#define SIZEOF_StgDouble 8
#define SIZEOF_StgWord64 8

/* -----------------------------------------------------------------------------
   Misc useful stuff
   -------------------------------------------------------------------------- */

#define ccall foreign "C"

#define NULL (0::W_)

#define STRING(name,str)			\
  section "rodata" {				\
	name : bits8[] str;			\
  }						\

#ifdef TABLES_NEXT_TO_CODE
#define RET_LBL(f) f##_info
#else
#define RET_LBL(f) f##_ret
#endif

#ifdef TABLES_NEXT_TO_CODE
#define ENTRY_LBL(f) f##_info
#else
#define ENTRY_LBL(f) f##_entry
#endif

/* -----------------------------------------------------------------------------
   Byte/word macros

   Everything in C-- is in byte offsets (well, most things).  We use
   some macros to allow us to express offsets in words and to try to
   avoid byte/word confusion.
   -------------------------------------------------------------------------- */

#define SIZEOF_W  SIZEOF_VOID_P
#define W_MASK    (SIZEOF_W-1)

#if SIZEOF_W == 4
#define W_SHIFT 2
#elif SIZEOF_W == 8
#define W_SHIFT 3
#endif

/* Converting quantities of words to bytes */
#define WDS(n) ((n)*SIZEOF_W)

/*
 * Converting quantities of bytes to words
 * NB. these work on *unsigned* values only
 */
#define BYTES_TO_WDS(n) ((n) / SIZEOF_W)
#define ROUNDUP_BYTES_TO_WDS(n) (((n) + SIZEOF_W - 1) / SIZEOF_W)

/* TO_W_(n) converts n to W_ type from a smaller type */
#if SIZEOF_W == 4
#define TO_W_(x) %sx32(x)
#define HALF_W_(x) %lobits16(x)
#elif SIZEOF_W == 8
#define TO_W_(x) %sx64(x)
#define HALF_W_(x) %lobits32(x)
#endif

#if SIZEOF_INT == 4 && SIZEOF_W == 8
#define W_TO_INT(x) %lobits32(x)
#elif SIZEOF_INT == SIZEOF_W
#define W_TO_INT(x) (x)
#endif

#if SIZEOF_LONG == 4 && SIZEOF_W == 8
#define W_TO_LONG(x) %lobits32(x)
#elif SIZEOF_LONG == SIZEOF_W
#define W_TO_LONG(x) (x)
#endif

/* -----------------------------------------------------------------------------
   Heap/stack access, and adjusting the heap/stack pointers.
   -------------------------------------------------------------------------- */

#define Sp(n)  W_[Sp + WDS(n)]
#define Hp(n)  W_[Hp + WDS(n)]

#define Sp_adj(n) Sp = Sp + WDS(n)  /* pronounced "spadge" */
#define Hp_adj(n) Hp = Hp + WDS(n)

/* -----------------------------------------------------------------------------
   Assertions and Debuggery
   -------------------------------------------------------------------------- */

#ifdef DEBUG
#define ASSERT(predicate)			\
	if (predicate) {			\
	    /*null*/;				\
	} else {				\
	    foreign "C" _assertFail(NULL, __LINE__) never returns; \
        }
#else
#define ASSERT(p) /* nothing */
#endif

#ifdef DEBUG
#define DEBUG_ONLY(s) s
#else
#define DEBUG_ONLY(s) /* nothing */
#endif

/*
 * The IF_DEBUG macro is useful for debug messages that depend on one
 * of the RTS debug options.  For example:
 * 
 *   IF_DEBUG(RtsFlags_DebugFlags_apply,
 *      foreign "C" fprintf(stderr, stg_ap_0_ret_str));
 *
 * Note the syntax is slightly different to the C version of this macro.
 */
#ifdef DEBUG
#define IF_DEBUG(c,s)  if (RtsFlags_DebugFlags_##c(RtsFlags) != 0::I32) { s; }
#else
#define IF_DEBUG(c,s)  /* nothing */
#endif

/* -----------------------------------------------------------------------------
   Entering 

   It isn't safe to "enter" every closure.  Functions in particular
   have no entry code as such; their entry point contains the code to
   apply the function.

   ToDo: range should end in N_CLOSURE_TYPES-1, not N_CLOSURE_TYPES,
   but switch doesn't allow us to use exprs there yet.

   If R1 points to a tagged object it points either to
   * A constructor.
   * A function with arity <= TAG_MASK.
   In both cases the right thing to do is to return.
   Note: it is rather lucky that we can use the tag bits to do this
         for both objects. Maybe it points to a brittle design?

   Indirections can contain tagged pointers, so their tag is checked.
   -------------------------------------------------------------------------- */

#ifdef PROFILING

// When profiling, we cannot shortcut ENTER() by checking the tag,
// because LDV profiling relies on entering closures to mark them as
// "used".

#define LOAD_INFO(ret,x)                        \
    info = %INFO_PTR(UNTAG(x));

#define UNTAG_IF_PROF(x) UNTAG(x)

#else

#define LOAD_INFO(ret,x)                        \
  if (GETTAG(x) != 0) {                         \
      ret(x);                                   \
  }                                             \
  info = %INFO_PTR(x);

#define UNTAG_IF_PROF(x) (x) /* already untagged */

#endif

// We need two versions of ENTER():
//  - ENTER(x) takes the closure as an argument and uses return(),
//    for use in civilized code where the stack is handled by GHC
//
//  - ENTER_NOSTACK() where the closure is in R1, and returns are
//    explicit jumps, for use when we are doing the stack management
//    ourselves.

#define ENTER(x) ENTER_(return,x)
#define ENTER_R1() ENTER_(RET_R1,R1)

#define RET_R1(x) jump %ENTRY_CODE(Sp(0)) [R1]

#define ENTER_(ret,x)                                   \
 again:							\
  W_ info;						\
  LOAD_INFO(ret,x)                                       \
  switch [INVALID_OBJECT .. N_CLOSURE_TYPES]		\
         (TO_W_( %INFO_TYPE(%STD_INFO(info)) )) {	\
  case							\
    IND,						\
    IND_PERM,						\
    IND_STATIC:						\
   {							\
      x = StgInd_indirectee(x);                         \
      goto again;					\
   }							\
  case							\
    FUN,						\
    FUN_1_0,						\
    FUN_0_1,						\
    FUN_2_0,						\
    FUN_1_1,						\
    FUN_0_2,						\
    FUN_STATIC,                                         \
    BCO,						\
    PAP:						\
   {							\
       ret(x);                                          \
   }							\
  default:						\
   {							\
       x = UNTAG_IF_PROF(x);                            \
       jump %ENTRY_CODE(info) (x);                      \
   }							\
  }

// The FUN cases almost never happen: a pointer to a non-static FUN
// should always be tagged.  This unfortunately isn't true for the
// interpreter right now, which leaves untagged FUNs on the stack.

/* -----------------------------------------------------------------------------
   Constants.
   -------------------------------------------------------------------------- */

#include "rts/Constants.h"
#include "DerivedConstants.h"
#include "rts/storage/ClosureTypes.h"
#include "rts/storage/FunTypes.h"
#include "rts/storage/SMPClosureOps.h"
#include "rts/OSThreads.h"

/*
 * Need MachRegs, because some of the RTS code is conditionally
 * compiled based on REG_R1, REG_R2, etc.
 */
#include "stg/RtsMachRegs.h"

#include "rts/prof/LDV.h"

#undef BLOCK_SIZE
#undef MBLOCK_SIZE
#include "rts/storage/Block.h"  /* For Bdescr() */


#define MyCapability()  (BaseReg - OFFSET_Capability_r)

/* -------------------------------------------------------------------------
   Info tables
   ------------------------------------------------------------------------- */

#if defined(PROFILING)
#define PROF_HDR_FIELDS(w_,hdr1,hdr2)          \
  w_ hdr1,                                     \
  w_ hdr2,
#else
#define PROF_HDR_FIELDS(w_,hdr1,hdr2) /* nothing */
#endif

/* -------------------------------------------------------------------------
   Allocation and garbage collection
   ------------------------------------------------------------------------- */

/*
 * ALLOC_PRIM is for allocating memory on the heap for a primitive
 * object.  It is used all over PrimOps.cmm.
 *
 * We make the simplifying assumption that the "admin" part of a
 * primitive closure is just the header when calculating sizes for
 * ticky-ticky.  It's not clear whether eg. the size field of an array
 * should be counted as "admin", or the various fields of a BCO.
 */
#define ALLOC_PRIM(bytes)                                       \
   HP_CHK_GEN_TICKY(bytes);                                     \
   TICK_ALLOC_PRIM(SIZEOF_StgHeader,bytes-SIZEOF_StgHeader,0);	\
   CCCS_ALLOC(bytes);

#define HEAP_CHECK(bytes,failure)                       \
    TICK_BUMP(HEAP_CHK_ctr);				\
    Hp = Hp + (bytes);                                  \
    if (Hp > HpLim) { HpAlloc = (bytes); failure; }     \
    TICK_ALLOC_HEAP_NOCTR(bytes);

#define ALLOC_PRIM_WITH_CUSTOM_FAILURE(bytes,failure)           \
    HEAP_CHECK(bytes,failure)                                   \
    TICK_ALLOC_PRIM(SIZEOF_StgHeader,bytes-SIZEOF_StgHeader,0); \
    CCCS_ALLOC(bytes);

#define ALLOC_PRIM_(bytes,fun)                                  \
    ALLOC_PRIM_WITH_CUSTOM_FAILURE(bytes,GC_PRIM(fun));

#define ALLOC_PRIM_P(bytes,fun,arg)                             \
    ALLOC_PRIM_WITH_CUSTOM_FAILURE(bytes,GC_PRIM_P(fun,arg));

#define ALLOC_PRIM_N(bytes,fun,arg)                             \
    ALLOC_PRIM_WITH_CUSTOM_FAILURE(bytes,GC_PRIM_N(fun,arg));

/* CCS_ALLOC wants the size in words, because ccs->mem_alloc is in words */
#define CCCS_ALLOC(__alloc) CCS_ALLOC(BYTES_TO_WDS(__alloc), CCCS)

#define HP_CHK_GEN_TICKY(bytes)                 \
   HP_CHK_GEN(bytes);                           \
   TICK_ALLOC_HEAP_NOCTR(bytes);

#define HP_CHK_P(bytes, fun, arg)               \
   HEAP_CHECK(bytes, GC_PRIM_P(fun,arg))

// TODO I'm not seeing where ALLOC_P_TICKY is used; can it be removed?
//         -NSF March 2013
#define ALLOC_P_TICKY(bytes, fun, arg)		\
   HP_CHK_P(bytes);				\
   TICK_ALLOC_HEAP_NOCTR(bytes);

#define CHECK_GC()                                                      \
  (bdescr_link(CurrentNursery) == NULL ||                               \
   generation_n_new_large_words(W_[g0]) >= TO_W_(CLong[large_alloc_lim]))

// allocate() allocates from the nursery, so we check to see
// whether the nursery is nearly empty in any function that uses
// allocate() - this includes many of the primops.
//
// HACK alert: the __L__ stuff is here to coax the common-block
// eliminator into commoning up the call stg_gc_noregs() with the same
// code that gets generated by a STK_CHK_GEN() in the same proc.  We
// also need an if (0) { goto __L__; } so that the __L__ label isn't
// optimised away by the control-flow optimiser prior to common-block
// elimination (it will be optimised away later).
//
// This saves some code in gmp-wrappers.cmm where we have lots of
// MAYBE_GC() in the same proc as STK_CHK_GEN().
//
#define MAYBE_GC(retry)                         \
    if (CHECK_GC()) {                           \
        HpAlloc = 0;                            \
        goto __L__;                             \
  __L__:                                        \
        call stg_gc_noregs();                   \
        goto retry;                             \
   }                                            \
   if (0) { goto __L__; }

#define GC_PRIM(fun)                            \
        jump stg_gc_prim(fun);

// Version of GC_PRIM for use in low-level Cmm.  We can call
// stg_gc_prim, because it takes one argument and therefore has a
// platform-independent calling convention (Note [Syntax of .cmm
// files] in CmmParse.y).
#define GC_PRIM_LL(fun)                         \
        R1 = fun;                               \
        jump stg_gc_prim [R1];

// We pass the fun as the second argument, because the arg is
// usually already in the first argument position (R1), so this
// avoids moving it to a different register / stack slot.
#define GC_PRIM_N(fun,arg)                      \
        jump stg_gc_prim_n(arg,fun);

#define GC_PRIM_P(fun,arg)                      \
        jump stg_gc_prim_p(arg,fun);

#define GC_PRIM_P_LL(fun,arg)                   \
        R1 = arg;                               \
        R2 = fun;                               \
        jump stg_gc_prim_p_ll [R1,R2];

#define GC_PRIM_PP(fun,arg1,arg2)               \
        jump stg_gc_prim_pp(arg1,arg2,fun);

#define MAYBE_GC_(fun)                          \
    if (CHECK_GC()) {                           \
        HpAlloc = 0;                            \
        GC_PRIM(fun)                            \
   }

#define MAYBE_GC_N(fun,arg)                     \
    if (CHECK_GC()) {                           \
        HpAlloc = 0;                            \
        GC_PRIM_N(fun,arg)                      \
   }

#define MAYBE_GC_P(fun,arg)                     \
    if (CHECK_GC()) {                           \
        HpAlloc = 0;                            \
        GC_PRIM_P(fun,arg)                      \
   }

#define MAYBE_GC_PP(fun,arg1,arg2)              \
    if (CHECK_GC()) {                           \
        HpAlloc = 0;                            \
        GC_PRIM_PP(fun,arg1,arg2)               \
   }

<<<<<<< HEAD
#define STK_CHK(n, fun)                         \
=======
#define STK_CHK_LL(n, fun)                      \
>>>>>>> 1a11e9ba
    TICK_BUMP(STK_CHK_ctr); 			\
    if (Sp - (n) < SpLim) {                     \
        GC_PRIM_LL(fun)                         \
    }

#define STK_CHK_P_LL(n, fun, arg)               \
    TICK_BUMP(STK_CHK_ctr);                     \
    if (Sp - (n) < SpLim) {                     \
        GC_PRIM_P_LL(fun,arg)                   \
    }

#define STK_CHK_PP(n, fun, arg1, arg2)          \
    TICK_BUMP(STK_CHK_ctr);                     \
    if (Sp - (n) < SpLim) {                     \
        GC_PRIM_PP(fun,arg1,arg2)               \
    }

#define STK_CHK_ENTER(n, closure)               \
    TICK_BUMP(STK_CHK_ctr);                     \
    if (Sp - (n) < SpLim) {                     \
        jump __stg_gc_enter_1(closure);         \
    }

// A funky heap check used by AutoApply.cmm

#define HP_CHK_NP_ASSIGN_SP0(size,f)                    \
    HEAP_CHECK(size, Sp(0) = f; jump __stg_gc_enter_1 [R1];)

/* -----------------------------------------------------------------------------
   Closure headers
   -------------------------------------------------------------------------- */

/*
 * This is really ugly, since we don't do the rest of StgHeader this
 * way.  The problem is that values from DerivedConstants.h cannot be 
 * dependent on the way (SMP, PROF etc.).  For SIZEOF_StgHeader we get
 * the value from GHC, but it seems like too much trouble to do that
 * for StgThunkHeader.
 */
#define SIZEOF_StgThunkHeader SIZEOF_StgHeader+SIZEOF_StgSMPThunkHeader

#define StgThunk_payload(__ptr__,__ix__) \
    W_[__ptr__+SIZEOF_StgThunkHeader+ WDS(__ix__)]

/* -----------------------------------------------------------------------------
   Closures
   -------------------------------------------------------------------------- */

/* The offset of the payload of an array */
#define BYTE_ARR_CTS(arr)  ((arr) + SIZEOF_StgArrWords)

/* The number of words allocated in an array payload */
#define BYTE_ARR_WDS(arr) ROUNDUP_BYTES_TO_WDS(StgArrWords_bytes(arr))

/* Getting/setting the info pointer of a closure */
#define SET_INFO(p,info) StgHeader_info(p) = info
#define GET_INFO(p) StgHeader_info(p)

/* Determine the size of an ordinary closure from its info table */
#define sizeW_fromITBL(itbl) \
  SIZEOF_StgHeader + WDS(%INFO_PTRS(itbl)) + WDS(%INFO_NPTRS(itbl))

/* NB. duplicated from InfoTables.h! */
#define BITMAP_SIZE(bitmap) ((bitmap) & BITMAP_SIZE_MASK)
#define BITMAP_BITS(bitmap) ((bitmap) >> BITMAP_BITS_SHIFT)

/* Debugging macros */
#define LOOKS_LIKE_INFO_PTR(p)                                  \
   ((p) != NULL &&                                              \
    LOOKS_LIKE_INFO_PTR_NOT_NULL(p))

#define LOOKS_LIKE_INFO_PTR_NOT_NULL(p)                         \
   ( (TO_W_(%INFO_TYPE(%STD_INFO(p))) != INVALID_OBJECT) &&     \
     (TO_W_(%INFO_TYPE(%STD_INFO(p))) <  N_CLOSURE_TYPES))

#define LOOKS_LIKE_CLOSURE_PTR(p) (LOOKS_LIKE_INFO_PTR(GET_INFO(UNTAG(p))))

/*
 * The layout of the StgFunInfoExtra part of an info table changes
 * depending on TABLES_NEXT_TO_CODE.  So we define field access
 * macros which use the appropriate version here:
 */
#ifdef TABLES_NEXT_TO_CODE
/*
 * when TABLES_NEXT_TO_CODE, slow_apply is stored as an offset
 * instead of the normal pointer.
 */
        
#define StgFunInfoExtra_slow_apply(fun_info)    \
        (TO_W_(StgFunInfoExtraRev_slow_apply_offset(fun_info))    \
               + (fun_info) + SIZEOF_StgFunInfoExtraRev + SIZEOF_StgInfoTable)

#define StgFunInfoExtra_fun_type(i)   StgFunInfoExtraRev_fun_type(i)
#define StgFunInfoExtra_arity(i)      StgFunInfoExtraRev_arity(i)
#define StgFunInfoExtra_bitmap(i)     StgFunInfoExtraRev_bitmap(i)
#else
#define StgFunInfoExtra_slow_apply(i) StgFunInfoExtraFwd_slow_apply(i)
#define StgFunInfoExtra_fun_type(i)   StgFunInfoExtraFwd_fun_type(i)
#define StgFunInfoExtra_arity(i)      StgFunInfoExtraFwd_arity(i)
#define StgFunInfoExtra_bitmap(i)     StgFunInfoExtraFwd_bitmap(i)
#endif

#define mutArrCardMask ((1 << MUT_ARR_PTRS_CARD_BITS) - 1)
#define mutArrPtrCardDown(i) ((i) >> MUT_ARR_PTRS_CARD_BITS)
#define mutArrPtrCardUp(i)   (((i) + mutArrCardMask) >> MUT_ARR_PTRS_CARD_BITS)
#define mutArrPtrsCardWords(n) ROUNDUP_BYTES_TO_WDS(mutArrPtrCardUp(n))

#if defined(PROFILING) || (!defined(THREADED_RTS) && defined(DEBUG))
#define OVERWRITING_CLOSURE(c) foreign "C" overwritingClosure(c "ptr")
#else
#define OVERWRITING_CLOSURE(c) /* nothing */
#endif

#ifdef THREADED_RTS
#define prim_write_barrier prim %write_barrier()
#else
#define prim_write_barrier /* nothing */
#endif

/* -----------------------------------------------------------------------------
   Ticky macros 
   -------------------------------------------------------------------------- */

#ifdef TICKY_TICKY
#define TICK_BUMP_BY(ctr,n) CLong[ctr] = CLong[ctr] + n
#else
#define TICK_BUMP_BY(ctr,n) /* nothing */
#endif

#define TICK_BUMP(ctr)      TICK_BUMP_BY(ctr,1)

#define TICK_ENT_DYN_IND()  		TICK_BUMP(ENT_DYN_IND_ctr)
#define TICK_ENT_DYN_THK()  		TICK_BUMP(ENT_DYN_THK_ctr)
#define TICK_ENT_VIA_NODE()  		TICK_BUMP(ENT_VIA_NODE_ctr)
#define TICK_ENT_STATIC_IND()  		TICK_BUMP(ENT_STATIC_IND_ctr)
#define TICK_ENT_PERM_IND()  		TICK_BUMP(ENT_PERM_IND_ctr)
#define TICK_ENT_PAP()  		TICK_BUMP(ENT_PAP_ctr)
#define TICK_ENT_AP()  			TICK_BUMP(ENT_AP_ctr)
#define TICK_ENT_AP_STACK()  		TICK_BUMP(ENT_AP_STACK_ctr)
#define TICK_ENT_BH()  			TICK_BUMP(ENT_BH_ctr)
#define TICK_ENT_LNE() 			TICK_BUMP(ENT_LNE_ctr)
#define TICK_UNKNOWN_CALL()  		TICK_BUMP(UNKNOWN_CALL_ctr)
#define TICK_UPDF_PUSHED()  		TICK_BUMP(UPDF_PUSHED_ctr)
#define TICK_CATCHF_PUSHED()  		TICK_BUMP(CATCHF_PUSHED_ctr)
#define TICK_UPDF_OMITTED()  		TICK_BUMP(UPDF_OMITTED_ctr)
#define TICK_UPD_NEW_IND()  		TICK_BUMP(UPD_NEW_IND_ctr)
#define TICK_UPD_NEW_PERM_IND()  	TICK_BUMP(UPD_NEW_PERM_IND_ctr)
#define TICK_UPD_OLD_IND()  		TICK_BUMP(UPD_OLD_IND_ctr)
#define TICK_UPD_OLD_PERM_IND()  	TICK_BUMP(UPD_OLD_PERM_IND_ctr)
  
#define TICK_SLOW_CALL_FUN_TOO_FEW()	TICK_BUMP(SLOW_CALL_FUN_TOO_FEW_ctr)
#define TICK_SLOW_CALL_FUN_CORRECT()	TICK_BUMP(SLOW_CALL_FUN_CORRECT_ctr)
#define TICK_SLOW_CALL_FUN_TOO_MANY()	TICK_BUMP(SLOW_CALL_FUN_TOO_MANY_ctr)
#define TICK_SLOW_CALL_PAP_TOO_FEW()	TICK_BUMP(SLOW_CALL_PAP_TOO_FEW_ctr)
#define TICK_SLOW_CALL_PAP_CORRECT()	TICK_BUMP(SLOW_CALL_PAP_CORRECT_ctr)
#define TICK_SLOW_CALL_PAP_TOO_MANY()	TICK_BUMP(SLOW_CALL_PAP_TOO_MANY_ctr)

#define TICK_SLOW_CALL_fast_v16()    	TICK_BUMP(SLOW_CALL_fast_v16_ctr)
#define TICK_SLOW_CALL_fast_v()  	TICK_BUMP(SLOW_CALL_fast_v_ctr)
#define TICK_SLOW_CALL_fast_p()  	TICK_BUMP(SLOW_CALL_fast_p_ctr)
#define TICK_SLOW_CALL_fast_pv()  	TICK_BUMP(SLOW_CALL_fast_pv_ctr)
#define TICK_SLOW_CALL_fast_pp()  	TICK_BUMP(SLOW_CALL_fast_pp_ctr)
#define TICK_SLOW_CALL_fast_ppv()  	TICK_BUMP(SLOW_CALL_fast_ppv_ctr)
#define TICK_SLOW_CALL_fast_ppp()  	TICK_BUMP(SLOW_CALL_fast_ppp_ctr)
#define TICK_SLOW_CALL_fast_pppv()  	TICK_BUMP(SLOW_CALL_fast_pppv_ctr)
#define TICK_SLOW_CALL_fast_pppp()  	TICK_BUMP(SLOW_CALL_fast_pppp_ctr)
#define TICK_SLOW_CALL_fast_ppppp()  	TICK_BUMP(SLOW_CALL_fast_ppppp_ctr)
#define TICK_SLOW_CALL_fast_pppppp()  	TICK_BUMP(SLOW_CALL_fast_pppppp_ctr)
#define TICK_VERY_SLOW_CALL()  		TICK_BUMP(VERY_SLOW_CALL_ctr)

/* NOTE: TICK_HISTO_BY and TICK_HISTO 
   currently have no effect.
   The old code for it didn't typecheck and I 
   just commented it out to get ticky to work.
   - krc 1/2007 */

#define TICK_HISTO_BY(histo,n,i) /* nothing */

#define TICK_HISTO(histo,n) TICK_HISTO_BY(histo,n,1)

/* An unboxed tuple with n components. */
#define TICK_RET_UNBOXED_TUP(n)			\
  TICK_BUMP(RET_UNBOXED_TUP_ctr++);		\
  TICK_HISTO(RET_UNBOXED_TUP,n)

/*
 * A slow call with n arguments.  In the unevald case, this call has
 * already been counted once, so don't count it again.
 */
#define TICK_SLOW_CALL(n)			\
  TICK_BUMP(SLOW_CALL_ctr);			\
  TICK_HISTO(SLOW_CALL,n)

/*
 * This slow call was found to be to an unevaluated function; undo the
 * ticks we did in TICK_SLOW_CALL.
 */
#define TICK_SLOW_CALL_UNEVALD(n)		\
  TICK_BUMP(SLOW_CALL_UNEVALD_ctr);		\
  TICK_BUMP_BY(SLOW_CALL_ctr,-1);		\
  TICK_HISTO_BY(SLOW_CALL,n,-1);

/* Updating a closure with a new CON */
#define TICK_UPD_CON_IN_NEW(n)			\
  TICK_BUMP(UPD_CON_IN_NEW_ctr);		\
  TICK_HISTO(UPD_CON_IN_NEW,n)

#define TICK_ALLOC_HEAP_NOCTR(bytes)		\
    TICK_BUMP(ALLOC_RTS_ctr);			\
    TICK_BUMP_BY(ALLOC_RTS_tot,bytes)

/* -----------------------------------------------------------------------------
   Saving and restoring STG registers

   STG registers must be saved around a C call, just in case the STG
   register is mapped to a caller-saves machine register.  Normally we
   don't need to worry about this the code generator has already
   loaded any live STG registers into variables for us, but in
   hand-written low-level Cmm code where we don't know which registers
   are live, we might have to save them all.
   -------------------------------------------------------------------------- */

#define SAVE_STGREGS                            \
    W_ r1, r2, r3,  r4,  r5,  r6,  r7,  r8;     \
    F_ f1, f2, f3, f4, f5, f6;                  \
    D_ d1, d2, d3, d4, d5, d6;                  \
    L_ l1;                                      \
                                                \
    r1 = R1;                                    \
    r2 = R2;                                    \
    r3 = R3;                                    \
    r4 = R4;                                    \
    r5 = R5;                                    \
    r6 = R6;                                    \
    r7 = R7;                                    \
    r8 = R8;                                    \
                                                \
    f1 = F1;                                    \
    f2 = F2;                                    \
    f3 = F3;                                    \
    f4 = F4;                                    \
    f5 = F5;                                    \
    f6 = F6;                                    \
                                                \
    d1 = D1;                                    \
    d2 = D2;                                    \
    d3 = D3;                                    \
    d4 = D4;                                    \
    d5 = D5;                                    \
    d6 = D6;                                    \
                                                \
    l1 = L1;


#define RESTORE_STGREGS                         \
    R1 = r1;                                    \
    R2 = r2;                                    \
    R3 = r3;                                    \
    R4 = r4;                                    \
    R5 = r5;                                    \
    R6 = r6;                                    \
    R7 = r7;                                    \
    R8 = r8;                                    \
                                                \
    F1 = f1;                                    \
    F2 = f2;                                    \
    F3 = f3;                                    \
    F4 = f4;                                    \
    F5 = f5;                                    \
    F6 = f6;                                    \
                                                \
    D1 = d1;                                    \
    D2 = d2;                                    \
    D3 = d3;                                    \
    D4 = d4;                                    \
    D5 = d5;                                    \
    D6 = d6;                                    \
                                                \
    L1 = l1;

/* -----------------------------------------------------------------------------
   Misc junk
   -------------------------------------------------------------------------- */

#define NO_TREC                   stg_NO_TREC_closure
#define END_TSO_QUEUE             stg_END_TSO_QUEUE_closure
#define STM_AWOKEN                stg_STM_AWOKEN_closure
#define END_INVARIANT_CHECK_QUEUE stg_END_INVARIANT_CHECK_QUEUE_closure

#define recordMutableCap(p, gen)                                        \
  W_ __bd;								\
  W_ mut_list;								\
  mut_list = Capability_mut_lists(MyCapability()) + WDS(gen);		\
 __bd = W_[mut_list];							\
  if (bdescr_free(__bd) >= bdescr_start(__bd) + BLOCK_SIZE) {		\
      W_ __new_bd;							\
      ("ptr" __new_bd) = foreign "C" allocBlock_lock();			\
      bdescr_link(__new_bd) = __bd;					\
      __bd = __new_bd;							\
      W_[mut_list] = __bd;						\
  }									\
  W_ free;								\
  free = bdescr_free(__bd);						\
  W_[free] = p;								\
  bdescr_free(__bd) = free + WDS(1);

#define recordMutable(p)                                        \
      P_ __p;                                                   \
      W_ __bd;                                                  \
      W_ __gen;                                                 \
      __p = p;                                                  \
      __bd = Bdescr(__p);                                       \
      __gen = TO_W_(bdescr_gen_no(__bd));                       \
      if (__gen > 0) { recordMutableCap(__p, __gen); }

/* -----------------------------------------------------------------------------
   Arrays
   -------------------------------------------------------------------------- */

/* Complete function body for the clone family of (mutable) array ops.
   Defined as a macro to avoid function call overhead or code
   duplication. */
#define cloneArray(info, src, offset, n)                       \
    W_ words, size;                                            \
    gcptr dst, dst_p, src_p;                                   \
                                                               \
    again: MAYBE_GC(again);                                    \
                                                               \
    size = n + mutArrPtrsCardWords(n);                         \
    words = BYTES_TO_WDS(SIZEOF_StgMutArrPtrs) + size;         \
    ("ptr" dst) = ccall allocate(MyCapability() "ptr", words); \
    TICK_ALLOC_PRIM(SIZEOF_StgMutArrPtrs, WDS(size), 0);       \
                                                               \
    SET_HDR(dst, info, CCCS);                                  \
    StgMutArrPtrs_ptrs(dst) = n;                               \
    StgMutArrPtrs_size(dst) = size;                            \
                                                               \
    dst_p = dst + SIZEOF_StgMutArrPtrs;                        \
    src_p = src + SIZEOF_StgMutArrPtrs + WDS(offset);          \
  while:                                                       \
    if (n != 0) {                                              \
        n = n - 1;                                             \
        W_[dst_p] = W_[src_p];                                 \
        dst_p = dst_p + WDS(1);                                \
        src_p = src_p + WDS(1);                                \
        goto while;                                            \
    }                                                          \
                                                               \
    return (dst);

#define copyArray(src, src_off, dst, dst_off, n)                  \
  W_ dst_elems_p, dst_p, src_p, dst_cards_p, bytes;               \
                                                                  \
    if ((n) != 0) {                                               \
        SET_HDR(dst, stg_MUT_ARR_PTRS_DIRTY_info, CCCS);          \
                                                                  \
        dst_elems_p = (dst) + SIZEOF_StgMutArrPtrs;               \
        dst_p = dst_elems_p + WDS(dst_off);                       \
        src_p = (src) + SIZEOF_StgMutArrPtrs + WDS(src_off);      \
        bytes = WDS(n);                                           \
                                                                  \
        prim %memcpy(dst_p, src_p, bytes, WDS(1));                \
                                                                  \
        dst_cards_p = dst_elems_p + WDS(StgMutArrPtrs_ptrs(dst)); \
        setCards(dst_cards_p, dst_off, n);                        \
    }                                                             \
                                                                  \
    return ();

#define copyMutableArray(src, src_off, dst, dst_off, n)           \
  W_ dst_elems_p, dst_p, src_p, dst_cards_p, bytes;               \
                                                                  \
    if ((n) != 0) {                                               \
        SET_HDR(dst, stg_MUT_ARR_PTRS_DIRTY_info, CCCS);          \
                                                                  \
        dst_elems_p = (dst) + SIZEOF_StgMutArrPtrs;               \
        dst_p = dst_elems_p + WDS(dst_off);                       \
        src_p = (src) + SIZEOF_StgMutArrPtrs + WDS(src_off);      \
        bytes = WDS(n);                                           \
                                                                  \
        if ((src) == (dst)) {                                     \
            prim %memmove(dst_p, src_p, bytes, WDS(1));           \
        } else {                                                  \
            prim %memcpy(dst_p, src_p, bytes, WDS(1));            \
        }                                                         \
                                                                  \
        dst_cards_p = dst_elems_p + WDS(StgMutArrPtrs_ptrs(dst)); \
        setCards(dst_cards_p, dst_off, n);                        \
    }                                                             \
                                                                  \
    return ();

/*
 * Set the cards in the cards table pointed to by dst_cards_p for an
 * update to n elements, starting at element dst_off.
 */
#define setCards(dst_cards_p, dst_off, n)                      \
    W_ __start_card, __end_card, __cards;                      \
    __start_card = mutArrPtrCardDown(dst_off);                 \
    __end_card = mutArrPtrCardDown((dst_off) + (n) - 1);       \
    __cards = __end_card - __start_card + 1;                   \
    prim %memset((dst_cards_p) + __start_card, 1, __cards, 1);

/* Complete function body for the clone family of small (mutable)
   array ops. Defined as a macro to avoid function call overhead or
   code duplication. */
#define cloneSmallArray(info, src, offset, n)                  \
    W_ words, size;                                            \
    gcptr dst, dst_p, src_p;                                   \
                                                               \
    again: MAYBE_GC(again);                                    \
                                                               \
    words = BYTES_TO_WDS(SIZEOF_StgSmallMutArrPtrs) + n;       \
    ("ptr" dst) = ccall allocate(MyCapability() "ptr", words); \
    TICK_ALLOC_PRIM(SIZEOF_StgSmallMutArrPtrs, WDS(n), 0);     \
                                                               \
    SET_HDR(dst, info, CCCS);                                  \
    StgSmallMutArrPtrs_ptrs(dst) = n;                          \
                                                               \
    dst_p = dst + SIZEOF_StgSmallMutArrPtrs;                   \
    src_p = src + SIZEOF_StgSmallMutArrPtrs + WDS(offset);     \
  while:                                                       \
    if (n != 0) {                                              \
        n = n - 1;                                             \
        W_[dst_p] = W_[src_p];                                 \
        dst_p = dst_p + WDS(1);                                \
        src_p = src_p + WDS(1);                                \
        goto while;                                            \
    }                                                          \
                                                               \
    return (dst);

#endif /* CMM_H */<|MERGE_RESOLUTION|>--- conflicted
+++ resolved
@@ -490,11 +490,7 @@
         GC_PRIM_PP(fun,arg1,arg2)               \
    }
 
-<<<<<<< HEAD
-#define STK_CHK(n, fun)                         \
-=======
 #define STK_CHK_LL(n, fun)                      \
->>>>>>> 1a11e9ba
     TICK_BUMP(STK_CHK_ctr); 			\
     if (Sp - (n) < SpLim) {                     \
         GC_PRIM_LL(fun)                         \
